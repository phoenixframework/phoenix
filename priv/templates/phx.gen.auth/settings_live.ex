--- conflicted
+++ resolved
@@ -5,7 +5,6 @@
 
   def render(assigns) do
     ~H"""
-<<<<<<< HEAD
     <.header class="text-center">
       Account Settings
       <:subtitle>Manage your account email address and password settings</:subtitle>
@@ -14,20 +13,13 @@
     <div class="space-y-12 divide-y">
       <div>
         <.simple_form
-          :let={f}
           id="email_form"
-          for={@email_changeset}
           phx-submit="update_email"
           phx-change="validate_email"
         >
-          <.error :if={@email_changeset.action == :insert}>
-            Oops, something went wrong! Please check the errors below.
-          </.error>
-
-          <.input field={{f, :email}} type="email" label="Email" required />
-
+          <.input field={@email_form[:email]} type="email" label="Email" required />
           <.input
-            field={{f, :current_password}}
+            field={@email_form[:current_password]}
             name="current_password"
             id="current_password_for_email"
             type="password"
@@ -42,25 +34,18 @@
       </div>
       <div>
         <.simple_form
-          :let={f}
           id="password_form"
-          for={@password_changeset}
           action={~p"<%= schema.route_prefix %>/log_in?_action=password_updated"}
           method="post"
           phx-change="validate_password"
           phx-submit="update_password"
           phx-trigger-action={@trigger_submit}
         >
-          <.error :if={@password_changeset.action == :insert}>
-            Oops, something went wrong! Please check the errors below.
-          </.error>
-
-          <.input field={{f, :email}} type="hidden" value={@current_email} />
-
-          <.input field={{f, :password}} type="password" label="New password" required />
-          <.input field={{f, :password_confirmation}} type="password" label="Confirm new password" />
+          <.input field={@password_form[:email]} type="hidden" value={@current_email} />
+          <.input field={@password_form[:password]} type="password" label="New password" required />
+          <.input field={@password_form[:password_confirmation]} type="password" label="Confirm new password" />
           <.input
-            field={{f, :current_password}}
+            field={@password_form[:current_password]}
             name="current_password"
             type="password"
             label="Current password"
@@ -74,56 +59,6 @@
         </.simple_form>
       </div>
     </div>
-=======
-    <.header>Change Email</.header>
-
-    <.simple_form
-      id="email_form"
-      phx-submit="update_email"
-      phx-change="validate_email"
-    >
-      <.input field={@email_form[:email]} type="email" label="Email" required />
-      <.input
-        field={@email_form[:current_password]}
-        name="current_password"
-        id="current_password_for_email"
-        type="password"
-        label="Current password"
-        value={@email_form_current_password}
-        required
-      />
-      <:actions>
-        <.button phx-disable-with="Changing...">Change Email</.button>
-      </:actions>
-    </.simple_form>
-
-    <.header>Change Password</.header>
-
-    <.simple_form
-      id="password_form"
-      action={~p"<%= schema.route_prefix %>/log_in?_action=password_updated"}
-      method="post"
-      phx-change="validate_password"
-      phx-submit="update_password"
-      phx-trigger-action={@trigger_submit}
-    >
-      <.input field={@password_form[:email]} type="hidden" value={@current_email} />
-      <.input field={@password_form[:password]} type="password" label="New password" required />
-      <.input field={@password_form[:password_confirmation]} type="password" label="Confirm new password" />
-      <.input
-        field={@password_form[:current_password]}
-        name="current_password"
-        type="password"
-        label="Current password"
-        id="current_password_for_password"
-        value={@current_password}
-        required
-      />
-      <:actions>
-        <.button phx-disable-with="Changing...">Change Password</.button>
-      </:actions>
-    </.simple_form>
->>>>>>> aa0f7d33
     """
   end
 
