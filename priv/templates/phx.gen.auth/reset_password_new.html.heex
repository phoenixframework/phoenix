--- conflicted
+++ resolved
@@ -4,13 +4,8 @@
     <:subtitle>We'll send a password reset link to your inbox</:subtitle>
   </.header>
 
-<<<<<<< HEAD
-  <.simple_form :let={f} for={@conn.params["<%= schema.singular %>"]} as={:<%= schema.singular %>} action={~p"<%= schema.route_prefix %>/reset_password"}>
+  <.simple_form :let={f} for={@conn.params["<%= schema.singular %>"]} as={:<%= schema.singular %>} action={~p"<%= schema.route_prefix %>/reset-password"}>
     <.input field={f[:email]} type="email" placeholder="Email" autocomplete="username" required />
-=======
-  <.simple_form :let={f} for={@conn.params["<%= schema.singular %>"]} as={:<%= schema.singular %>} action={~p"<%= schema.route_prefix %>/reset-password"}>
-    <.input field={f[:email]} type="email" placeholder="Email" required />
->>>>>>> 086b8376
     <:actions>
       <.button phx-disable-with="Sending..." class="w-full">
         Send password reset instructions
