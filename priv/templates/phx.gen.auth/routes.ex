
  ## Authentication routes

  scope <%= router_scope %> do
    pipe_through [:browser, :redirect_if_<%= schema.singular %>_is_authenticated]<%= if live? do %>

    live_session :redirect_if_<%= schema.singular %>_is_authenticated,
      on_mount: [{<%= inspect auth_module %>, :redirect_if_<%= schema.singular %>_is_authenticated}] do
<<<<<<< HEAD
      live "/<%= schema.plural %>/register", <%= inspect schema.alias %>RegistrationLive, :new
      live "/<%= schema.plural %>/log_in", <%= inspect schema.alias %>LoginLive, :new
      <%= if totp? do %>live "/<%= schema.plural %>/2fa", <%= inspect schema.alias %>TOTPLive, :new
      <% end %>live "/<%= schema.plural %>/reset_password", <%= inspect schema.alias %>ForgotPasswordLive, :new
      live "/<%= schema.plural %>/reset_password/:token", <%= inspect schema.alias %>ResetPasswordLive, :edit
    end

    post "/<%= schema.plural %>/log_in", <%= inspect schema.alias %>SessionController, :create<%= if totp? do %>
    post "/<%= schema.plural %>/2fa", <%= inspect schema.alias %>TOTPController, :create<% end %><% else %>

    get "/<%= schema.plural %>/register", <%= inspect schema.alias %>RegistrationController, :new
    post "/<%= schema.plural %>/register", <%= inspect schema.alias %>RegistrationController, :create
    get "/<%= schema.plural %>/log_in", <%= inspect schema.alias %>SessionController, :new
    post "/<%= schema.plural %>/log_in", <%= inspect schema.alias %>SessionController, :create
    <%= if totp? do %>get "/<%= schema.plural %>/2fa", <%= inspect schema.alias %>TOTPController, :new
    post "/<%= schema.plural %>/2fa", <%= inspect schema.alias %>TOTPController, :create
    <% end %>get "/<%= schema.plural %>/reset_password", <%= inspect schema.alias %>ResetPasswordController, :new
    post "/<%= schema.plural %>/reset_password", <%= inspect schema.alias %>ResetPasswordController, :create
    get "/<%= schema.plural %>/reset_password/:token", <%= inspect schema.alias %>ResetPasswordController, :edit
    put "/<%= schema.plural %>/reset_password/:token", <%= inspect schema.alias %>ResetPasswordController, :update<% end %>
=======
      live "/<%= schema.plural %>/register", <%= inspect schema.alias %>Live.Registration, :new
      live "/<%= schema.plural %>/log-in", <%= inspect schema.alias %>Live.Login, :new
      live "/<%= schema.plural %>/reset-password", <%= inspect schema.alias %>Live.ForgotPassword, :new
      live "/<%= schema.plural %>/reset-password/:token", <%= inspect schema.alias %>Live.ResetPassword, :edit
    end

    post "/<%= schema.plural %>/log-in", <%= inspect schema.alias %>SessionController, :create<% else %>

    get "/<%= schema.plural %>/register", <%= inspect schema.alias %>RegistrationController, :new
    post "/<%= schema.plural %>/register", <%= inspect schema.alias %>RegistrationController, :create
    get "/<%= schema.plural %>/log-in", <%= inspect schema.alias %>SessionController, :new
    post "/<%= schema.plural %>/log-in", <%= inspect schema.alias %>SessionController, :create
    get "/<%= schema.plural %>/reset-password", <%= inspect schema.alias %>ResetPasswordController, :new
    post "/<%= schema.plural %>/reset-password", <%= inspect schema.alias %>ResetPasswordController, :create
    get "/<%= schema.plural %>/reset-password/:token", <%= inspect schema.alias %>ResetPasswordController, :edit
    put "/<%= schema.plural %>/reset-password/:token", <%= inspect schema.alias %>ResetPasswordController, :update<% end %>
>>>>>>> 195d8904
  end

  scope <%= router_scope %> do
    pipe_through [:browser, :require_authenticated_<%= schema.singular %>]<%= if live? do %>

    live_session :require_authenticated_<%= schema.singular %>,
      on_mount: [{<%= inspect auth_module %>, :ensure_authenticated}] do
      live "/<%= schema.plural %>/settings", <%= inspect schema.alias %>Live.Settings, :edit
      live "/<%= schema.plural %>/settings/confirm-email/:token", <%= inspect schema.alias %>Live.Settings, :confirm_email
    end<% else %>

    get "/<%= schema.plural %>/settings", <%= inspect schema.alias %>SettingsController, :edit
    put "/<%= schema.plural %>/settings", <%= inspect schema.alias %>SettingsController, :update
    get "/<%= schema.plural %>/settings/confirm-email/:token", <%= inspect schema.alias %>SettingsController, :confirm_email<% end %>
  end

  scope <%= router_scope %> do
    pipe_through [:browser]

    delete "/<%= schema.plural %>/log-out", <%= inspect schema.alias %>SessionController, :delete<%= if live? do %>

    live_session :current_<%= schema.singular %>,
      on_mount: [{<%= inspect auth_module %>, :mount_current_<%= schema.singular %>}] do
      live "/<%= schema.plural %>/confirm/:token", <%= inspect schema.alias %>Live.Confirmation, :edit
      live "/<%= schema.plural %>/confirm", <%= inspect schema.alias %>Live.ConfirmationInstructions, :new
    end<% else %>
    get "/<%= schema.plural %>/confirm", <%= inspect schema.alias %>ConfirmationController, :new
    post "/<%= schema.plural %>/confirm", <%= inspect schema.alias %>ConfirmationController, :create
    get "/<%= schema.plural %>/confirm/:token", <%= inspect schema.alias %>ConfirmationController, :edit
    post "/<%= schema.plural %>/confirm/:token", <%= inspect schema.alias %>ConfirmationController, :update<% end %>
  end<|MERGE_RESOLUTION|>--- conflicted
+++ resolved
@@ -6,45 +6,26 @@
 
     live_session :redirect_if_<%= schema.singular %>_is_authenticated,
       on_mount: [{<%= inspect auth_module %>, :redirect_if_<%= schema.singular %>_is_authenticated}] do
-<<<<<<< HEAD
-      live "/<%= schema.plural %>/register", <%= inspect schema.alias %>RegistrationLive, :new
-      live "/<%= schema.plural %>/log_in", <%= inspect schema.alias %>LoginLive, :new
-      <%= if totp? do %>live "/<%= schema.plural %>/2fa", <%= inspect schema.alias %>TOTPLive, :new
-      <% end %>live "/<%= schema.plural %>/reset_password", <%= inspect schema.alias %>ForgotPasswordLive, :new
-      live "/<%= schema.plural %>/reset_password/:token", <%= inspect schema.alias %>ResetPasswordLive, :edit
-    end
-
-    post "/<%= schema.plural %>/log_in", <%= inspect schema.alias %>SessionController, :create<%= if totp? do %>
-    post "/<%= schema.plural %>/2fa", <%= inspect schema.alias %>TOTPController, :create<% end %><% else %>
-
-    get "/<%= schema.plural %>/register", <%= inspect schema.alias %>RegistrationController, :new
-    post "/<%= schema.plural %>/register", <%= inspect schema.alias %>RegistrationController, :create
-    get "/<%= schema.plural %>/log_in", <%= inspect schema.alias %>SessionController, :new
-    post "/<%= schema.plural %>/log_in", <%= inspect schema.alias %>SessionController, :create
-    <%= if totp? do %>get "/<%= schema.plural %>/2fa", <%= inspect schema.alias %>TOTPController, :new
-    post "/<%= schema.plural %>/2fa", <%= inspect schema.alias %>TOTPController, :create
-    <% end %>get "/<%= schema.plural %>/reset_password", <%= inspect schema.alias %>ResetPasswordController, :new
-    post "/<%= schema.plural %>/reset_password", <%= inspect schema.alias %>ResetPasswordController, :create
-    get "/<%= schema.plural %>/reset_password/:token", <%= inspect schema.alias %>ResetPasswordController, :edit
-    put "/<%= schema.plural %>/reset_password/:token", <%= inspect schema.alias %>ResetPasswordController, :update<% end %>
-=======
       live "/<%= schema.plural %>/register", <%= inspect schema.alias %>Live.Registration, :new
       live "/<%= schema.plural %>/log-in", <%= inspect schema.alias %>Live.Login, :new
-      live "/<%= schema.plural %>/reset-password", <%= inspect schema.alias %>Live.ForgotPassword, :new
+      <%= if totp? do %>live "/<%= schema.plural %>/2fa", <%= inspect schema.alias %>Live.TOTP, :new
+      <% end %>live "/<%= schema.plural %>/reset-password", <%= inspect schema.alias %>Live.ForgotPassword, :new
       live "/<%= schema.plural %>/reset-password/:token", <%= inspect schema.alias %>Live.ResetPassword, :edit
     end
 
-    post "/<%= schema.plural %>/log-in", <%= inspect schema.alias %>SessionController, :create<% else %>
+    post "/<%= schema.plural %>/log-in", <%= inspect schema.alias %>SessionController, :create<%= if totp? do %>
+    post "/<%= schema.plural %>/2fa", <%= inspect schema.alias %>TOTPController, :create<% end %><% else %>
 
     get "/<%= schema.plural %>/register", <%= inspect schema.alias %>RegistrationController, :new
     post "/<%= schema.plural %>/register", <%= inspect schema.alias %>RegistrationController, :create
     get "/<%= schema.plural %>/log-in", <%= inspect schema.alias %>SessionController, :new
     post "/<%= schema.plural %>/log-in", <%= inspect schema.alias %>SessionController, :create
-    get "/<%= schema.plural %>/reset-password", <%= inspect schema.alias %>ResetPasswordController, :new
+    <%= if totp? do %>get "/<%= schema.plural %>/2fa", <%= inspect schema.alias %>TOTPController, :new
+    post "/<%= schema.plural %>/2fa", <%= inspect schema.alias %>TOTPController, :create
+    <% end %>get "/<%= schema.plural %>/reset-password", <%= inspect schema.alias %>ResetPasswordController, :new
     post "/<%= schema.plural %>/reset-password", <%= inspect schema.alias %>ResetPasswordController, :create
     get "/<%= schema.plural %>/reset-password/:token", <%= inspect schema.alias %>ResetPasswordController, :edit
     put "/<%= schema.plural %>/reset-password/:token", <%= inspect schema.alias %>ResetPasswordController, :update<% end %>
->>>>>>> 195d8904
   end
 
   scope <%= router_scope %> do
