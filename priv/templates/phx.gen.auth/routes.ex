--- conflicted
+++ resolved
@@ -6,17 +6,10 @@
 
     live_session :redirect_if_<%= schema.singular %>_is_authenticated,
       on_mount: [{<%= inspect auth_module %>, :redirect_if_<%= schema.singular %>_is_authenticated}] do
-<<<<<<< HEAD
       live "/<%= schema.plural %>/register", <%= inspect schema.alias %>Live.Registration, :new
-      live "/<%= schema.plural %>/log_in", <%= inspect schema.alias %>Live.Login, :new
-      live "/<%= schema.plural %>/reset_password", <%= inspect schema.alias %>Live.ForgotPassword, :new
-      live "/<%= schema.plural %>/reset_password/:token", <%= inspect schema.alias %>Live.ResetPassword, :edit
-=======
-      live "/<%= schema.plural %>/register", <%= inspect schema.alias %>RegistrationLive, :new
-      live "/<%= schema.plural %>/log-in", <%= inspect schema.alias %>LoginLive, :new
-      live "/<%= schema.plural %>/reset-password", <%= inspect schema.alias %>ForgotPasswordLive, :new
-      live "/<%= schema.plural %>/reset-password/:token", <%= inspect schema.alias %>ResetPasswordLive, :edit
->>>>>>> 394e501a
+      live "/<%= schema.plural %>/log-in", <%= inspect schema.alias %>Live.Login, :new
+      live "/<%= schema.plural %>/reset-password", <%= inspect schema.alias %>Live.ForgotPassword, :new
+      live "/<%= schema.plural %>/reset-password/:token", <%= inspect schema.alias %>Live.ResetPassword, :edit
     end
 
     post "/<%= schema.plural %>/log-in", <%= inspect schema.alias %>SessionController, :create<% else %>
@@ -36,13 +29,8 @@
 
     live_session :require_authenticated_<%= schema.singular %>,
       on_mount: [{<%= inspect auth_module %>, :ensure_authenticated}] do
-<<<<<<< HEAD
       live "/<%= schema.plural %>/settings", <%= inspect schema.alias %>Live.Settings, :edit
-      live "/<%= schema.plural %>/settings/confirm_email/:token", <%= inspect schema.alias %>Live.Settings, :confirm_email
-=======
-      live "/<%= schema.plural %>/settings", <%= inspect schema.alias %>SettingsLive, :edit
-      live "/<%= schema.plural %>/settings/confirm-email/:token", <%= inspect schema.alias %>SettingsLive, :confirm_email
->>>>>>> 394e501a
+      live "/<%= schema.plural %>/settings/confirm-email/:token", <%= inspect schema.alias %>Live.Settings, :confirm_email
     end<% else %>
 
     get "/<%= schema.plural %>/settings", <%= inspect schema.alias %>SettingsController, :edit
