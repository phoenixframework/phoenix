--- conflicted
+++ resolved
@@ -4,32 +4,6 @@
     <:subtitle>We'll send a password reset link to your inbox</:subtitle>
   </.header>
 
-<<<<<<< HEAD
-<.form :let={f} for={@changeset} action={Routes.<%= schema.route_helper %>_reset_password_path(@conn, :update, @token)}>
-  <%%= if @changeset.action do %>
-    <div class="alert alert-danger">
-      <p>Oops, something went wrong! Please check the errors below.</p>
-    </div>
-  <%% end %>
-
-  <%%= label(f, :password, "New password") %>
-  <%%= password_input(f, :password, required: true) %>
-  <%%= error_tag(f, :password) %>
-
-  <%%= label(f, :password_confirmation, "Confirm new password") %>
-  <%%= password_input(f, :password_confirmation, required: true) %>
-  <%%= error_tag(f, :password_confirmation) %>
-
-  <div>
-    <%%= submit("Reset password") %>
-  </div>
-</.form>
-
-<p>
-  <span><%%= link("Register", to: Routes.<%= schema.route_helper %>_registration_path(@conn, :new)) %></span> |
-  <span><%%= link("Log in", to: Routes.<%= schema.route_helper %>_session_path(@conn, :new)) %></span>
-</p>
-=======
   <.simple_form :let={f} for={@changeset} action={~p"<%= schema.route_prefix %>/reset_password/#{@token}"}>
     <%%= if @changeset.action do %>
       <.error message="Oops, something went wrong! Please check the errors below." />
@@ -39,5 +13,4 @@
       <.button phx-disable-with="Sending..." class="w-full">Send password reset instructions</.button>
     </:actions>
   </.simple_form>
-</div>
->>>>>>> b1efc790
+</div>