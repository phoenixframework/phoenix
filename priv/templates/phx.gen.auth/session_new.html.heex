--- conflicted
+++ resolved
@@ -10,35 +10,6 @@
     </:subtitle>
   </.header>
 
-<<<<<<< HEAD
-<.form :let={f} for={@conn} action={Routes.<%= schema.route_helper %>_session_path(@conn, :create)} as={:<%= schema.singular %>}>
-  <%%= if @error_message do %>
-    <div class="alert alert-danger">
-      <p><%%= @error_message %></p>
-    </div>
-  <%% end %>
-
-  <%%= label(f, :email) %>
-  <%%= email_input(f, :email, required: true) %>
-
-  <%%= label(f, :password) %>
-  <%%= password_input(f, :password, required: true) %>
-
-  <%%= label(f, :remember_me, "Keep me logged in for 60 days") %>
-  <%%= checkbox(f, :remember_me) %>
-
-  <div>
-    <%%= submit("Log in") %>
-  </div>
-</.form>
-
-<p>
-  <span><%%= link("Register", to: Routes.<%= schema.route_helper %>_registration_path(@conn, :new)) %></span> |
-  <span>
-    <%%= link("Forgot your password?", to: Routes.<%= schema.route_helper %>_reset_password_path(@conn, :new)) %>
-  </span>
-</p>
-=======
   <.simple_form :let={f} for={@conn} action={~p"<%= schema.route_prefix %>/log_in"} as={:<%= schema.singular %>}>
     <%%= if @error_message do %>
       <.error message={@error_message} />
@@ -58,5 +29,4 @@
       </.button>
     </:actions>
   </.simple_form>
-</div>
->>>>>>> b1efc790
+</div>