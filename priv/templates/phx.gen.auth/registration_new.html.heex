--- conflicted
+++ resolved
@@ -10,34 +10,6 @@
     </:subtitle>
   </.header>
 
-<<<<<<< HEAD
-<.form :let={f} for={@changeset} action={Routes.<%= schema.route_helper %>_registration_path(@conn, :create)}>
-  <%%= if @changeset.action do %>
-    <div class="alert alert-danger">
-      <p>Oops, something went wrong! Please check the errors below.</p>
-    </div>
-  <%% end %>
-
-  <%%= label(f, :email) %>
-  <%%= email_input(f, :email, required: true) %>
-  <%%= error_tag(f, :email) %>
-
-  <%%= label(f, :password) %>
-  <%%= password_input(f, :password, required: true) %>
-  <%%= error_tag(f, :password) %>
-
-  <div>
-    <%%= submit("Register") %>
-  </div>
-</.form>
-
-<p>
-  <span><%%= link("Log in", to: Routes.<%= schema.route_helper %>_session_path(@conn, :new)) %></span> |
-  <span>
-    <%%= link("Forgot your password?", to: Routes.<%= schema.route_helper %>_reset_password_path(@conn, :new)) %>
-  </span>
-</p>
-=======
   <.simple_form :let={f} for={@changeset} action={~p"<%= schema.route_prefix %>/register"}>
     <.error
       :if={@changeset.action == :insert}
@@ -51,5 +23,4 @@
       <.button phx-disable-with="Creating account..." class="w-full">Create an account</.button>
     </:actions>
   </.simple_form>
-</div>
->>>>>>> b1efc790
+</div>