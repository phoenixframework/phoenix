--- conflicted
+++ resolved
@@ -5,15 +5,14 @@
 
   def render(assigns) do
     ~H"""
-<<<<<<< HEAD
     <div class="mx-auto max-w-sm">
       <.header class="text-center">
         No confirmation instructions received?
         <:subtitle>We'll send a new confirmation link to your inbox</:subtitle>
       </.header>
 
-      <.simple_form :let={f} for={:<%= schema.singular %>} id="resend_confirmation_form" phx-submit="send_instructions">
-        <.input field={{f, :email}} type="email" placeholder="Email" required />
+      <.simple_form id="resend_confirmation_form" phx-submit="send_instructions">
+        <.input field={@form[:email]} type="email" placeholder="Email" required />
         <:actions>
           <.button phx-disable-with="Sending..." class="w-full">
             Resend confirmation instructions
@@ -27,22 +26,6 @@
         <.link href={~p"<%= schema.route_prefix %>/log_in"}>Log in</.link>
       </p>
     </div>
-=======
-    <.header>Resend confirmation instructions</.header>
-
-    <.simple_form id="resend_confirmation_form" phx-submit="send_instructions">
-      <.input field={@form[:email]} type="email" label="Email" required />
-      <:actions>
-        <.button phx-disable-with="Sending...">Resend confirmation instructions</.button>
-      </:actions>
-    </.simple_form>
-
-    <p>
-      <.link href={~p"<%= schema.route_prefix %>/register"}>Register</.link>
-      |
-      <.link href={~p"<%= schema.route_prefix %>/log_in"}>Log in</.link>
-    </p>
->>>>>>> aa0f7d33
     """
   end
 
