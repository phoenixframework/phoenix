<<<<<<< HEAD
<h1>Settings</h1>

<h3>Change email</h3>

<.form
  :let={f}
  for={@email_changeset}
  action={Routes.<%= schema.route_helper %>_settings_path(@conn, :update)}
  id="update_email"
>
  <%%= if @email_changeset.action do %>
    <div class="alert alert-danger">
      <p>Oops, something went wrong! Please check the errors below.</p>
    </div>
  <%% end %>

  <%%= hidden_input(f, :action, name: "action", value: "update_email") %>

  <%%= label(f, :email) %>
  <%%= email_input(f, :email, required: true) %>
  <%%= error_tag(f, :email) %>

  <%%= label(f, :current_password, for: "current_password_for_email") %>
  <%%= password_input(f, :current_password,
    required: true,
    name: "current_password",
    id: "current_password_for_email"
  ) %>
  <%%= error_tag(f, :current_password) %>
=======
<.header class="text-center">
  Account Settings
  <:subtitle>Manage your account email address and password settings</:subtitle>
</.header>
>>>>>>> b1efc790

<div class="space-y-12 divide-y">
  <div>
<<<<<<< HEAD
    <%%= submit("Change email") %>
  </div>
</.form>

<h3>Change password</h3>

<.form
  :let={f}
  for={@password_changeset}
  action={Routes.<%= schema.route_helper %>_settings_path(@conn, :update)}
  id="update_password"
>
  <%%= if @password_changeset.action do %>
    <div class="alert alert-danger">
      <p>Oops, something went wrong! Please check the errors below.</p>
    </div>
  <%% end %>

  <%%= hidden_input(f, :action, name: "action", value: "update_password") %>

  <%%= label(f, :password, "New password") %>
  <%%= password_input(f, :password, required: true) %>
  <%%= error_tag(f, :password) %>

  <%%= label(f, :password_confirmation, "Confirm new password") %>
  <%%= password_input(f, :password_confirmation, required: true) %>
  <%%= error_tag(f, :password_confirmation) %>

  <%%= label(f, :current_password, for: "current_password_for_password") %>
  <%%= password_input(f, :current_password,
    required: true,
    name: "current_password",
    id: "current_password_for_password"
  ) %>
  <%%= error_tag(f, :current_password) %>

  <div>
    <%%= submit("Change password") %>
=======
    <.simple_form :let={f} for={@email_changeset} action={~p"<%= schema.route_prefix %>/settings"} id="update_email">
      <%%= if @email_changeset.action do %>
        <.error message="Oops, something went wrong! Please check the errors below." />
      <%% end %>

      <.input field={{f, :action}} type="hidden" name="action" value="update_email" />

      <.input field={{f, :email}} type="email" label="Email" required />
      <.input
        field={{f, :current_password}}
        name="current_password"
        type="password"
        label="Current Password"
        for="current_password_for_email"
        required
        id="current_password_for_email"
      />
      <:actions>
        <.button phx-disable-with="Changing...">Change Email</.button>
      </:actions>
    </.simple_form>
  </div>
  <div>
    <.simple_form :let={f} for={@password_changeset} action={~p"<%= schema.route_prefix %>/settings"} id="update_password">
      <%%= if @password_changeset.action do %>
        <.error message="Oops, something went wrong! Please check the errors below." />
      <%% end %>

      <.input field={{f, :action}} type="hidden" name="action" value="update_password" />

      <.input field={{f, :password}} type="password" label="New password" required />
      <.input field={{f, :password_confirmation}} type="password" label="Confirm new password" required />

      <.input
        field={{f, :current_password}}
        name="current_password"
        type="password"
        label="Current password"
        for="current_password_for_password"
        id="current_password_for_password"
        required
      />
      <:actions>
        <.button phx-disable-with="Changing...">Change Password</.button>
      </:actions>
    </.simple_form>
>>>>>>> b1efc790
  </div>
</div><|MERGE_RESOLUTION|>--- conflicted
+++ resolved
@@ -1,82 +1,10 @@
-<<<<<<< HEAD
-<h1>Settings</h1>
-
-<h3>Change email</h3>
-
-<.form
-  :let={f}
-  for={@email_changeset}
-  action={Routes.<%= schema.route_helper %>_settings_path(@conn, :update)}
-  id="update_email"
->
-  <%%= if @email_changeset.action do %>
-    <div class="alert alert-danger">
-      <p>Oops, something went wrong! Please check the errors below.</p>
-    </div>
-  <%% end %>
-
-  <%%= hidden_input(f, :action, name: "action", value: "update_email") %>
-
-  <%%= label(f, :email) %>
-  <%%= email_input(f, :email, required: true) %>
-  <%%= error_tag(f, :email) %>
-
-  <%%= label(f, :current_password, for: "current_password_for_email") %>
-  <%%= password_input(f, :current_password,
-    required: true,
-    name: "current_password",
-    id: "current_password_for_email"
-  ) %>
-  <%%= error_tag(f, :current_password) %>
-=======
 <.header class="text-center">
   Account Settings
   <:subtitle>Manage your account email address and password settings</:subtitle>
 </.header>
->>>>>>> b1efc790
 
 <div class="space-y-12 divide-y">
   <div>
-<<<<<<< HEAD
-    <%%= submit("Change email") %>
-  </div>
-</.form>
-
-<h3>Change password</h3>
-
-<.form
-  :let={f}
-  for={@password_changeset}
-  action={Routes.<%= schema.route_helper %>_settings_path(@conn, :update)}
-  id="update_password"
->
-  <%%= if @password_changeset.action do %>
-    <div class="alert alert-danger">
-      <p>Oops, something went wrong! Please check the errors below.</p>
-    </div>
-  <%% end %>
-
-  <%%= hidden_input(f, :action, name: "action", value: "update_password") %>
-
-  <%%= label(f, :password, "New password") %>
-  <%%= password_input(f, :password, required: true) %>
-  <%%= error_tag(f, :password) %>
-
-  <%%= label(f, :password_confirmation, "Confirm new password") %>
-  <%%= password_input(f, :password_confirmation, required: true) %>
-  <%%= error_tag(f, :password_confirmation) %>
-
-  <%%= label(f, :current_password, for: "current_password_for_password") %>
-  <%%= password_input(f, :current_password,
-    required: true,
-    name: "current_password",
-    id: "current_password_for_password"
-  ) %>
-  <%%= error_tag(f, :current_password) %>
-
-  <div>
-    <%%= submit("Change password") %>
-=======
     <.simple_form :let={f} for={@email_changeset} action={~p"<%= schema.route_prefix %>/settings"} id="update_email">
       <%%= if @email_changeset.action do %>
         <.error message="Oops, something went wrong! Please check the errors below." />
@@ -123,6 +51,5 @@
         <.button phx-disable-with="Changing...">Change Password</.button>
       </:actions>
     </.simple_form>
->>>>>>> b1efc790
   </div>
 </div>