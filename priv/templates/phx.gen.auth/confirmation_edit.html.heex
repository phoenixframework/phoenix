--- conflicted
+++ resolved
@@ -1,16 +1,5 @@
 <.header>Confirm account</.header>
 
-<<<<<<< HEAD
-<.form :let={_f} for={:<%= schema.singular %>} action={Routes.<%= schema.route_helper %>_confirmation_path(@conn, :update, @token)}>
-  <div>
-    <%%= submit("Confirm my account") %>
-  </div>
-</.form>
-
-<p>
-  <span><%%= link("Register", to: Routes.<%= schema.route_helper %>_registration_path(@conn, :new)) %></span> |
-  <span><%%= link("Log in", to: Routes.<%= schema.route_helper %>_session_path(@conn, :new)) %></span>
-=======
 <.simple_form :let={_f} for={:<%= schema.singular %>} action={~p"<%= schema.route_prefix %>/confirmation/#{@token}"}>
   <:actions>
     <.button>Confirm my account</.button>
@@ -20,5 +9,4 @@
 <p>
   <.link href={~p"<%= schema.route_prefix %>/register"}>Register</.link> |
   <.link href={~p"<%= schema.route_prefix %>/log_in"}>Log in</.link>
->>>>>>> b1efc790
 </p>