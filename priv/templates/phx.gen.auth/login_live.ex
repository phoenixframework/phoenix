--- conflicted
+++ resolved
@@ -15,8 +15,7 @@
         </:subtitle>
       </.header>
 
-<<<<<<< HEAD
-      <.simple_form for={@form} id="login_form" action={~p"<%= schema.route_prefix %>/log_in"} phx-update="ignore">
+      <.simple_form for={@form} id="login_form" action={~p"<%= schema.route_prefix %>/log-in"} phx-update="ignore">
         <.input field={@form[:email]} type="email" label="Email" autocomplete="username" required />
         <.input
           field={@form[:password]}
@@ -25,11 +24,6 @@
           autocomplete="current-password"
           required
         />
-=======
-      <.simple_form for={@form} id="login_form" action={~p"<%= schema.route_prefix %>/log-in"} phx-update="ignore">
-        <.input field={@form[:email]} type="email" label="Email" required />
-        <.input field={@form[:password]} type="password" label="Password" required />
->>>>>>> 086b8376
 
         <:actions>
           <.input field={@form[:remember_me]} type="checkbox" label="Keep me logged in" />
