<.header>
  Listing <%= schema.human_plural %>
  <:actions>
    <.link href={~p"<%= schema.route_prefix %>/new"}>
      <.button>New <%= schema.human_singular %></.button>
    </.link>
  </:actions>
</.header>

<<<<<<< HEAD
<table>
  <thead>
    <tr>
<%= for {k, _} <- schema.attrs do %>      <th><%= Phoenix.Naming.humanize(Atom.to_string(k)) %></th>
<% end %>
      <th></th>
    </tr>
  </thead>
  <tbody>
    <%%= for <%= schema.singular %> <- @<%= schema.plural %> do %>
      <tr>
<%= for {k, _} <- schema.attrs do %>        <td><%%= <%= schema.singular %>.<%= k %> %></td>
<% end %>
        <td>
          <span><%%= link("Show", to: Routes.<%= schema.route_helper %>_path(@conn, :show, <%= schema.singular %>)) %></span>
          <span><%%= link("Edit", to: Routes.<%= schema.route_helper %>_path(@conn, :edit, <%= schema.singular %>)) %></span>
          <span>
            <%%= link("Delete",
              to: Routes.<%= schema.route_helper %>_path(@conn, :delete, <%= schema.singular %>),
              method: :delete,
              data: [confirm: "Are you sure?"]
            ) %>
          </span>
        </td>
      </tr>
    <%% end %>
  </tbody>
</table>

<span><%%= link("New <%= schema.human_singular %>", to: Routes.<%= schema.route_helper %>_path(@conn, :new)) %></span>
=======
<.table id="<%= schema.plural %>" rows={@<%= schema.collection %>} row_click={&JS.navigate(~p"<%= schema.route_prefix %>/#{&1}")}><%= for {k, _} <- schema.attrs do %>
  <:col :let={<%= schema.singular %>} label="<%= Phoenix.Naming.humanize(Atom.to_string(k)) %>"><%%= <%= schema.singular %>.<%= k %> %></:col><% end %>
  <:action :let={<%= schema.singular %>}>
    <div class="sr-only">
      <.link navigate={~p"<%= schema.route_prefix %>/#{<%= schema.singular %>}"}>Show</.link>
    </div>
    <.link navigate={~p"<%= schema.route_prefix %>/#{<%= schema.singular %>}/edit"}>Edit</.link>
  </:action>
  <:action :let={<%= schema.singular %>}>
    <.link href={~p"<%= schema.route_prefix %>/#{<%= schema.singular %>}"} method="delete" data-confirm="Are you sure?">
      Delete
    </.link>
  </:action>
</.table>
>>>>>>> b1efc790
<|MERGE_RESOLUTION|>--- conflicted
+++ resolved
@@ -7,38 +7,6 @@
   </:actions>
 </.header>
 
-<<<<<<< HEAD
-<table>
-  <thead>
-    <tr>
-<%= for {k, _} <- schema.attrs do %>      <th><%= Phoenix.Naming.humanize(Atom.to_string(k)) %></th>
-<% end %>
-      <th></th>
-    </tr>
-  </thead>
-  <tbody>
-    <%%= for <%= schema.singular %> <- @<%= schema.plural %> do %>
-      <tr>
-<%= for {k, _} <- schema.attrs do %>        <td><%%= <%= schema.singular %>.<%= k %> %></td>
-<% end %>
-        <td>
-          <span><%%= link("Show", to: Routes.<%= schema.route_helper %>_path(@conn, :show, <%= schema.singular %>)) %></span>
-          <span><%%= link("Edit", to: Routes.<%= schema.route_helper %>_path(@conn, :edit, <%= schema.singular %>)) %></span>
-          <span>
-            <%%= link("Delete",
-              to: Routes.<%= schema.route_helper %>_path(@conn, :delete, <%= schema.singular %>),
-              method: :delete,
-              data: [confirm: "Are you sure?"]
-            ) %>
-          </span>
-        </td>
-      </tr>
-    <%% end %>
-  </tbody>
-</table>
-
-<span><%%= link("New <%= schema.human_singular %>", to: Routes.<%= schema.route_helper %>_path(@conn, :new)) %></span>
-=======
 <.table id="<%= schema.plural %>" rows={@<%= schema.collection %>} row_click={&JS.navigate(~p"<%= schema.route_prefix %>/#{&1}")}><%= for {k, _} <- schema.attrs do %>
   <:col :let={<%= schema.singular %>} label="<%= Phoenix.Naming.humanize(Atom.to_string(k)) %>"><%%= <%= schema.singular %>.<%= k %> %></:col><% end %>
   <:action :let={<%= schema.singular %>}>
@@ -52,5 +20,4 @@
       Delete
     </.link>
   </:action>
-</.table>
->>>>>>> b1efc790
+</.table>