<.header>
  Edit <%= schema.human_singular %> <%%= @<%= schema.singular %>.id %>
  <:subtitle>Use this form to manage <%= schema.singular %> records in your database.</:subtitle>
</.header>

<<<<<<< HEAD
<%%= render("form.html", Map.put(assigns, :action, Routes.<%= schema.route_helper %>_path(@conn, :update, @<%= schema.singular %>))) %>

<span><%%= link("Back", to: Routes.<%= schema.route_helper %>_path(@conn, :index)) %></span>
=======
<.simple_form :let={f} for={@changeset} method="put" action={~p"<%= schema.route_prefix %>/#{@<%= schema.singular %>}"}>
  <.error
    :if={@changeset.action}
    message="Oops, something went wrong! Please check the errors below."
  />

  <%= for input <- inputs, input do %><%= input %>
  <% end %><:actions>
    <.button>Save <%= schema.human_singular %></.button>
  </:actions>
</.simple_form>

<.back navigate={~p"<%= schema.route_prefix %>"}>Back to <%= schema.plural %></.back>
>>>>>>> b1efc790
<|MERGE_RESOLUTION|>--- conflicted
+++ resolved
@@ -3,11 +3,6 @@
   <:subtitle>Use this form to manage <%= schema.singular %> records in your database.</:subtitle>
 </.header>
 
-<<<<<<< HEAD
-<%%= render("form.html", Map.put(assigns, :action, Routes.<%= schema.route_helper %>_path(@conn, :update, @<%= schema.singular %>))) %>
-
-<span><%%= link("Back", to: Routes.<%= schema.route_helper %>_path(@conn, :index)) %></span>
-=======
 <.simple_form :let={f} for={@changeset} method="put" action={~p"<%= schema.route_prefix %>/#{@<%= schema.singular %>}"}>
   <.error
     :if={@changeset.action}
@@ -20,5 +15,4 @@
   </:actions>
 </.simple_form>
 
-<.back navigate={~p"<%= schema.route_prefix %>"}>Back to <%= schema.plural %></.back>
->>>>>>> b1efc790
+<.back navigate={~p"<%= schema.route_prefix %>"}>Back to <%= schema.plural %></.back>