--- conflicted
+++ resolved
@@ -8,22 +8,8 @@
   </:actions>
 </.header>
 
-<<<<<<< HEAD
-<ul><%= for {k, _} <- schema.attrs do %>
-  <li>
-    <strong><%= Phoenix.Naming.humanize(Atom.to_string(k)) %>:</strong>
-    <%%= @<%= schema.singular %>.<%= k %> %>
-  </li>
-<% end %></ul>
-
-<p>
-  <span><%%= link("Edit", to: Routes.<%= schema.route_helper %>_path(@conn, :edit, @<%= schema.singular %>)) %></span> |
-  <span><%%= link("Back", to: Routes.<%= schema.route_helper %>_path(@conn, :index)) %></span>
-</p>
-=======
 <.list><%= for {k, _} <- schema.attrs do %>
   <:item title="<%= Phoenix.Naming.humanize(Atom.to_string(k)) %>"><%%= @<%= schema.singular %>.<%= k %> %></:item><% end %>
 </.list>
 
-<.back navigate={~p"<%= schema.route_prefix %>"}>Back to <%= schema.plural %></.back>
->>>>>>> b1efc790
+<.back navigate={~p"<%= schema.route_prefix %>"}>Back to <%= schema.plural %></.back>