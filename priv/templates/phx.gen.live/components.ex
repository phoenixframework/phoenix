--- conflicted
+++ resolved
@@ -32,11 +32,7 @@
       <.modal id="confirm" on_confirm={JS.push("delete")} on_cancel={JS.navigate(~p"/posts")}>
         Are you sure you?
         <:confirm>OK</:confirm>
-<<<<<<< HEAD
-        <:cancel>Cancel</:confirm>
-=======
         <:cancel>Cancel</:cancel>
->>>>>>> be014ead
       </.modal>
   """
   attr :id, :string, required: true
