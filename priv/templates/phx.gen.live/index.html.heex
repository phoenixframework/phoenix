--- conflicted
+++ resolved
@@ -33,42 +33,4 @@
       navigate={~p"<%= schema.route_prefix %>"}
     />
   </.modal>
-<<<<<<< HEAD
-<%% end %>
-
-<table>
-  <thead>
-    <tr>
-<%= for {k, _} <- schema.attrs do %>      <th><%= Phoenix.Naming.humanize(Atom.to_string(k)) %></th>
-<% end %>
-      <th></th>
-    </tr>
-  </thead>
-  <tbody id="<%= schema.plural %>">
-    <%%= for <%= schema.singular %> <- @<%= schema.collection %> do %>
-      <tr id={"<%= schema.singular %>-#{<%= schema.singular %>.id}"}>
-<%= for {k, _} <- schema.attrs do %>        <td><%%= <%= schema.singular %>.<%= k %> %></td>
-<% end %>
-        <td>
-          <span>
-            <%%= live_redirect("Show", to: Routes.<%= schema.route_helper %>_show_path(@socket, :show, <%= schema.singular %>)) %>
-          </span>
-          <span><%%= live_patch("Edit", to: Routes.<%= schema.route_helper %>_index_path(@socket, :edit, <%= schema.singular %>)) %></span>
-          <span>
-            <%%= link("Delete",
-              to: "#",
-              phx_click: "delete",
-              phx_value_id: <%= schema.singular %>.id,
-              data: [confirm: "Are you sure?"]
-            ) %>
-          </span>
-        </td>
-      </tr>
-    <%% end %>
-  </tbody>
-</table>
-
-<span><%%= live_patch("New <%= schema.human_singular %>", to: Routes.<%= schema.route_helper %>_index_path(@socket, :new)) %></span>
-=======
-<%% end %>
->>>>>>> b1efc790
+<%% end %>