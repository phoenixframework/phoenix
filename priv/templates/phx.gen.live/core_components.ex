defmodule <%= @web_namespace %>.CoreComponents do
  @moduledoc """
  Provides core UI components.

  At first glance, this module may seem daunting, but its goal is to provide
  core building blocks for your application, such as modals, tables, and
  forms. The components consist mostly of markup and are well-documented
  with doc strings and declarative assigns. You may customize and style
  them in any way you want, based on your application growth and needs.

  The default components use Tailwind CSS, a utility-first CSS framework.
  See the [Tailwind CSS documentation](https://tailwindcss.com) to learn
  how to customize them or feel free to swap in another framework altogether.

  Icons are provided by [heroicons](https://heroicons.com). See `icon/1` for usage.
  """
  use Phoenix.Component

  alias Phoenix.LiveView.JS<%= if @gettext do %>
  import <%= @web_namespace %>.Gettext<% end %>

  @doc """
  Renders a modal.

  ## Examples

      <.modal id="confirm-modal">
        This is a modal.
      </.modal>

  JS commands may be passed to the `:on_cancel` to configure
  the closing/cancel event, for example:

      <.modal id="confirm" on_cancel={JS.navigate(~p"/posts")}>
        This is another modal.
      </.modal>

  """
  attr :id, :string, required: true
  attr :show, :boolean, default: false
  attr :on_cancel, JS, default: %JS{}
  slot :inner_block, required: true

  def modal(assigns) do
    ~H"""
    <div
      id={@id}
      phx-mounted={@show && show_modal(@id)}
      phx-remove={hide_modal(@id)}
      data-cancel={JS.exec(@on_cancel, "phx-remove")}
      class="relative z-50 hidden"
    >
      <div id={"#{@id}-bg"} class="bg-zinc-50/90 fixed inset-0 transition-opacity" aria-hidden="true" />
      <div
        class="fixed inset-0 overflow-y-auto"
        aria-labelledby={"#{@id}-title"}
        aria-describedby={"#{@id}-description"}
        role="dialog"
        aria-modal="true"
        tabindex="0"
      >
        <div class="flex min-h-full items-center justify-center">
          <div class="w-full max-w-3xl p-4 sm:p-6 lg:py-8">
            <.focus_wrap
              id={"#{@id}-container"}
              phx-window-keydown={JS.exec("data-cancel", to: "##{@id}")}
              phx-key="escape"
              phx-click-away={JS.exec("data-cancel", to: "##{@id}")}
              class="shadow-zinc-700/10 ring-zinc-700/10 relative hidden rounded-2xl bg-white p-14 shadow-lg ring-1 transition"
            >
              <div class="absolute top-6 right-5">
                <button
                  phx-click={JS.exec("data-cancel", to: "##{@id}")}
                  type="button"
                  class="-m-3 flex-none p-3 opacity-20 hover:opacity-40"
                  aria-label=<%= if @gettext do %>{gettext("close")}<% else %>"close"<% end %>
                >
                  <.icon name="hero-x-mark-solid" class="h-5 w-5" />
                </button>
              </div>
              <div id={"#{@id}-content"}>
                <%%= render_slot(@inner_block) %>
              </div>
            </.focus_wrap>
          </div>
        </div>
      </div>
    </div>
    """
  end

  @doc """
  Renders flash notices.

  ## Examples

      <.flash kind={:info} flash={@flash} />
      <.flash kind={:info} phx-mounted={show("#flash")}>Welcome Back!</.flash>
  """
  attr :id, :string, default: nil, doc: "the optional id of flash container"
  attr :flash, :map, default: %{}, doc: "the map of flash messages to display"
  attr :title, :string, default: nil
  attr :kind, :atom, values: [:info, :error], doc: "used for styling and flash lookup"
  attr :rest, :global, doc: "the arbitrary HTML attributes to add to the flash container"

  slot :inner_block, doc: "the optional inner block that renders the flash message"

  def flash(assigns) do
    ~H"""
    <div
      :if={msg = render_slot(@inner_block) || Phoenix.Flash.get(@flash, @kind)}
      id={@id || "flash-#{@kind}"}
      phx-click={JS.push("lv:clear-flash", value: %{key: @kind}) |> hide("##{@id}")}
      role="alert"
      class={[
        "fixed top-2 right-2 w-80 sm:w-96 z-50 rounded-lg p-3 ring-1",
        @kind == :info && "bg-emerald-50 text-emerald-800 ring-emerald-500 fill-cyan-900",
        @kind == :error && "bg-rose-50 text-rose-900 shadow-md ring-rose-500 fill-rose-900"
      ]}
      {@rest}
    >
      <p :if={@title} class="flex items-center gap-1.5 text-sm font-semibold leading-6">
        <.icon :if={@kind == :info} name="hero-information-circle-mini" class="h-4 w-4" />
        <.icon :if={@kind == :error} name="hero-exclamation-circle-mini" class="h-4 w-4" />
        <%%= @title %>
      </p>
      <p class="mt-2 text-sm leading-5"><%%= msg %></p>
      <button type="button" class="group absolute top-1 right-1 p-2" aria-label=<%= if @gettext do %>{gettext("close")}<% else %>"close"<% end %>>
        <.icon name="hero-x-mark-solid" class="h-5 w-5 opacity-40 group-hover:opacity-70" />
      </button>
    </div>
    """
  end

  @doc """
  Shows the flash group with standard titles and content.

  ## Examples

      <.flash_group flash={@flash} />
  """
  attr :flash, :map, required: true, doc: "the map of flash messages"
  attr :id, :string, default: "flash-group", doc: "the optional id of flash container"

  def flash_group(assigns) do
    ~H"""
    <div id={@id}>
      <.flash kind={:info} title="Success!" flash={@flash} />
      <.flash kind={:error} title="Error!" flash={@flash} />
      <.flash
        id="client-error"
        kind={:error}
        title="We can't find the internet"
        phx-disconnected={show(".phx-client-error #client-error")}
        phx-connected={hide("#client-error")}
        hidden
      >
        Attempting to reconnect <.icon name="hero-arrow-path" class="ml-1 h-3 w-3 animate-spin" />
      </.flash>

      <.flash
        id="server-error"
        kind={:error}
        title="Something went wrong!"
        phx-disconnected={show(".phx-server-error #server-error")}
        phx-connected={hide("#server-error")}
        hidden
      >
        Hang in there while we get back on track
        <.icon name="hero-arrow-path" class="ml-1 h-3 w-3 animate-spin" />
      </.flash>
    </div>
    """
  end

  @doc """
  Renders a simple form.

  ## Examples

      <.simple_form for={@form} phx-change="validate" phx-submit="save">
        <.input field={@form[:email]} label="Email"/>
        <.input field={@form[:username]} label="Username" />
        <:actions>
          <.button>Save</.button>
        </:actions>
      </.simple_form>
  """
  attr :for, :any, required: true, doc: "the datastructure for the form"
  attr :as, :any, default: nil, doc: "the server side parameter to collect all input under"

  attr :rest, :global,
    include: ~w(autocomplete name rel action enctype method novalidate target multipart),
    doc: "the arbitrary HTML attributes to apply to the form tag"

  slot :inner_block, required: true
  slot :actions, doc: "the slot for form actions, such as a submit button"

  def simple_form(assigns) do
    ~H"""
    <.form :let={f} for={@for} as={@as} {@rest}>
      <div class="mt-10 space-y-8 bg-white">
        <%%= render_slot(@inner_block, f) %>
        <div :for={action <- @actions} class="mt-2 flex items-center justify-between gap-6">
          <%%= render_slot(action, f) %>
        </div>
      </div>
    </.form>
    """
  end

  @doc """
  Renders a button.

  ## Examples

      <.button>Send!</.button>
      <.button phx-click="go" class="ml-2">Send!</.button>
  """
  attr :type, :string, default: nil
  attr :class, :string, default: nil
  attr :rest, :global, include: ~w(disabled form name value)

  slot :inner_block, required: true

  def button(assigns) do
    ~H"""
    <button
      type={@type}
      class={[
        "phx-submit-loading:opacity-75 rounded-lg bg-zinc-900 hover:bg-zinc-700 py-2 px-3",
        "text-sm font-semibold leading-6 text-white active:text-white/80",
        @class
      ]}
      {@rest}
    >
      <%%= render_slot(@inner_block) %>
    </button>
    """
  end

  @doc """
  Renders an input with label and error messages.

  A `Phoenix.HTML.FormField` may be passed as argument,
  which is used to retrieve the input name, id, and values.
  Otherwise all attributes may be passed explicitly.

  ## Types

  This function accepts all HTML input types, considering that:

    * You may also set `type="select"` to render a `<select>` tag

    * `type="checkbox"` is used exclusively to render boolean values

    * For live file uploads, see `Phoenix.Component.live_file_input/1`

  See https://developer.mozilla.org/en-US/docs/Web/HTML/Element/input
  for more information.

  ## Examples

      <.input field={@form[:email]} type="email" />
      <.input name="my-input" errors={["oh no!"]} />
  """
  attr :id, :any, default: nil
  attr :name, :any
  attr :label, :string, default: nil
  attr :value, :any

  attr :type, :string,
    default: "text",
    values: ~w(checkbox color date datetime-local email file hidden month number password
               range radio search select tel text textarea time url week)

  attr :field, Phoenix.HTML.FormField,
    doc: "a form field struct retrieved from the form, for example: @form[:email]"

  attr :errors, :list, default: []
  attr :checked, :boolean, doc: "the checked flag for checkbox inputs"
  attr :prompt, :string, default: nil, doc: "the prompt for select inputs"
  attr :options, :list, doc: "the options to pass to Phoenix.HTML.Form.options_for_select/2"
  attr :multiple, :boolean, default: false, doc: "the multiple flag for select inputs"

  attr :rest, :global,
    include: ~w(accept autocomplete capture cols disabled form list max maxlength min minlength
                multiple pattern placeholder readonly required rows size step)

  slot :inner_block

  def input(%{field: %Phoenix.HTML.FormField{} = field} = assigns) do
    assigns
    |> assign(field: nil, id: assigns.id || field.id)
    |> assign(:errors, Enum.map(field.errors, &translate_error(&1)))
    |> assign_new(:name, fn -> if assigns.multiple, do: field.name <> "[]", else: field.name end)
    |> assign_new(:value, fn -> field.value end)
    |> input()
  end

  def input(%{type: "checkbox", value: value} = assigns) do
    assigns =
      assign_new(assigns, :checked, fn -> Phoenix.HTML.Form.normalize_value("checkbox", value) end)

    ~H"""
    <div phx-feedback-for={@name}>
      <label class="flex items-center gap-4 text-sm leading-6 text-zinc-600">
        <input type="hidden" name={@name} value="false" />
        <input
          type="checkbox"
          id={@id}
          name={@name}
          value="true"
          checked={@checked}
          class="rounded border-zinc-300 text-zinc-900 focus:ring-0"
          {@rest}
        />
        <%%= @label %>
      </label>
      <.error :for={msg <- @errors}><%%= msg %></.error>
    </div>
    """
  end

  def input(%{type: "select"} = assigns) do
    ~H"""
    <div phx-feedback-for={@name}>
      <.label for={@id}><%%= @label %></.label>
      <select
        id={@id}
        name={@name}
        class="mt-2 block w-full rounded-md border border-gray-300 bg-white shadow-sm focus:border-zinc-400 focus:ring-0 sm:text-sm"
        multiple={@multiple}
        {@rest}
      >
        <option :if={@prompt} value=""><%%= @prompt %></option>
        <%%= Phoenix.HTML.Form.options_for_select(@options, @value) %>
      </select>
      <.error :for={msg <- @errors}><%%= msg %></.error>
    </div>
    """
  end

  def input(%{type: "textarea"} = assigns) do
    ~H"""
    <div phx-feedback-for={@name}>
      <.label for={@id}><%%= @label %></.label>
      <textarea
        id={@id}
        name={@name}
        class={[
          "mt-2 block w-full rounded-lg text-zinc-900 focus:ring-0 sm:text-sm sm:leading-6",
          "min-h-[6rem] phx-no-feedback:border-zinc-300 phx-no-feedback:focus:border-zinc-400",
          @errors == [] && "border-zinc-300 focus:border-zinc-400",
          @errors != [] && "border-rose-400 focus:border-rose-400"
        ]}
        {@rest}
      ><%%= Phoenix.HTML.Form.normalize_value("textarea", @value) %></textarea>
      <.error :for={msg <- @errors}><%%= msg %></.error>
    </div>
    """
  end

  # All other inputs text, datetime-local, url, password, etc. are handled here...
  def input(assigns) do
    ~H"""
    <div phx-feedback-for={@name}>
      <.label for={@id}><%%= @label %></.label>
      <input
        type={@type}
        name={@name}
        id={@id}
        value={Phoenix.HTML.Form.normalize_value(@type, @value)}
        class={[
          "mt-2 block w-full rounded-lg text-zinc-900 focus:ring-0 sm:text-sm sm:leading-6",
          "phx-no-feedback:border-zinc-300 phx-no-feedback:focus:border-zinc-400",
          @errors == [] && "border-zinc-300 focus:border-zinc-400",
          @errors != [] && "border-rose-400 focus:border-rose-400"
        ]}
        {@rest}
      />
      <.error :for={msg <- @errors}><%%= msg %></.error>
    </div>
    """
  end

  @doc """
  Renders a label.
  """
  attr :for, :string, default: nil
  slot :inner_block, required: true

  def label(assigns) do
    ~H"""
    <label for={@for} class="block text-sm font-semibold leading-6 text-zinc-800">
      <%%= render_slot(@inner_block) %>
    </label>
    """
  end

  @doc """
  Generates a generic error message.
  """
  slot :inner_block, required: true

  def error(assigns) do
    ~H"""
    <p class="mt-3 flex gap-3 text-sm leading-6 text-rose-600 phx-no-feedback:hidden">
      <.icon name="hero-exclamation-circle-mini" class="mt-0.5 h-5 w-5 flex-none" />
      <%%= render_slot(@inner_block) %>
    </p>
    """
  end

  @doc """
  Renders a header with title.
  """
  attr :class, :string, default: nil

  slot :inner_block, required: true
  slot :subtitle
  slot :actions

  def header(assigns) do
    ~H"""
    <header class={[@actions != [] && "flex items-center justify-between gap-6", @class]}>
      <div>
        <h1 class="text-lg font-semibold leading-8 text-zinc-800">
          <%%= render_slot(@inner_block) %>
        </h1>
        <p :if={@subtitle != []} class="mt-2 text-sm leading-6 text-zinc-600">
          <%%= render_slot(@subtitle) %>
        </p>
      </div>
      <div class="flex-none"><%%= render_slot(@actions) %></div>
    </header>
    """
  end

  @doc ~S"""
  Renders a table with generic styling.

  ## Examples

      <.table id="users" rows={@users}>
        <:col :let={user} label="id"><%%= user.id %></:col>
        <:col :let={user} label="username"><%%= user.username %></:col>
      </.table>
  """
  attr :id, :string, required: true
  attr :rows, :list, required: true
  attr :row_id, :any, default: nil, doc: "the function for generating the row id"
  attr :row_click, :any, default: nil, doc: "the function for handling phx-click on each row"

  attr :row_item, :any,
    default: &Function.identity/1,
    doc: "the function for mapping each row before calling the :col and :action slots"

  slot :col, required: true do
    attr :label, :string
  end

  slot :action, doc: "the slot for showing user actions in the last table column"

  def table(assigns) do
    assigns =
      with %{rows: %Phoenix.LiveView.LiveStream{}} <- assigns do
        assign(assigns, row_id: assigns.row_id || fn {id, _item} -> id end)
      end

    ~H"""
    <div class="overflow-y-auto px-4 sm:overflow-visible sm:px-0">
      <table class="w-[40rem] mt-11 sm:w-full">
        <thead class="text-sm text-left leading-6 text-zinc-500">
          <tr>
<<<<<<< HEAD
            <th :for={col <- @col} class="p-0 pb-4 pr-6 font-normal"><%%= col[:label] %></th>
            <th :if={@action != []} class="relative p-0 pb-4">
              <span class="sr-only"><%= if @gettext do %><%%= gettext("Actions") %><% else %>Actions<% end %></span>
            </th>
=======
            <th :for={col <- @col} class="p-0 pr-6 pb-4 font-normal"><%%= col[:label] %></th>
            <th class="relative p-0 pb-4"><span class="sr-only"><%= if @gettext do %><%%= gettext("Actions") %><% else %>Actions<% end %></span></th>
>>>>>>> d3575386
          </tr>
        </thead>
        <tbody
          id={@id}
          phx-update={match?(%Phoenix.LiveView.LiveStream{}, @rows) && "stream"}
          class="relative divide-y divide-zinc-100 border-t border-zinc-200 text-sm leading-6 text-zinc-700"
        >
          <tr :for={row <- @rows} id={@row_id && @row_id.(row)} class="group hover:bg-zinc-50">
            <td
              :for={{col, i} <- Enum.with_index(@col)}
              phx-click={@row_click && @row_click.(row)}
              class={["relative p-0", @row_click && "hover:cursor-pointer"]}
            >
              <div class="block py-4 pr-6">
                <span class="absolute -inset-y-px right-0 -left-4 group-hover:bg-zinc-50 sm:rounded-l-xl" />
                <span class={["relative", i == 0 && "font-semibold text-zinc-900"]}>
                  <%%= render_slot(col, @row_item.(row)) %>
                </span>
              </div>
            </td>
            <td :if={@action != []} class="relative w-14 p-0">
              <div class="relative whitespace-nowrap py-4 text-right text-sm font-medium">
                <span class="absolute -inset-y-px -right-4 left-0 group-hover:bg-zinc-50 sm:rounded-r-xl" />
                <span
                  :for={action <- @action}
                  class="relative ml-4 font-semibold leading-6 text-zinc-900 hover:text-zinc-700"
                >
                  <%%= render_slot(action, @row_item.(row)) %>
                </span>
              </div>
            </td>
          </tr>
        </tbody>
      </table>
    </div>
    """
  end

  @doc """
  Renders a data list.

  ## Examples

      <.list>
        <:item title="Title"><%%= @post.title %></:item>
        <:item title="Views"><%%= @post.views %></:item>
      </.list>
  """
  slot :item, required: true do
    attr :title, :string, required: true
  end

  def list(assigns) do
    ~H"""
    <div class="mt-14">
      <dl class="-my-4 divide-y divide-zinc-100">
        <div :for={item <- @item} class="flex gap-4 py-4 text-sm leading-6 sm:gap-8">
          <dt class="w-1/4 flex-none text-zinc-500"><%%= item.title %></dt>
          <dd class="text-zinc-700"><%%= render_slot(item) %></dd>
        </div>
      </dl>
    </div>
    """
  end

  @doc """
  Renders a back navigation link.

  ## Examples

      <.back navigate={~p"/posts"}>Back to posts</.back>
  """
  attr :navigate, :any, required: true
  slot :inner_block, required: true

  def back(assigns) do
    ~H"""
    <div class="mt-16">
      <.link
        navigate={@navigate}
        class="text-sm font-semibold leading-6 text-zinc-900 hover:text-zinc-700"
      >
        <.icon name="hero-arrow-left-solid" class="h-3 w-3" />
        <%%= render_slot(@inner_block) %>
      </.link>
    </div>
    """
  end

  @doc """
  Renders a [Heroicon](https://heroicons.com).

  Heroicons come in three styles – outline, solid, and mini.
  By default, the outline style is used, but solid and mini may
  be applied by using the `-solid` and `-mini` suffix.

  You can customize the size and colors of the icons by setting
  width, height, and background color classes.

  Icons are extracted from your `assets/vendor/heroicons` directory and bundled
  within your compiled app.css by the plugin in your `assets/tailwind.config.js`.

  ## Examples

      <.icon name="hero-x-mark-solid" />
      <.icon name="hero-arrow-path" class="ml-1 w-3 h-3 animate-spin" />
  """
  attr :name, :string, required: true
  attr :class, :string, default: nil

  def icon(%{name: "hero-" <> _} = assigns) do
    ~H"""
    <span class={[@name, @class]} />
    """
  end

  ## JS Commands

  def show(js \\ %JS{}, selector) do
    JS.show(js,
      to: selector,
      transition:
        {"transition-all transform ease-out duration-300",
         "opacity-0 translate-y-4 sm:translate-y-0 sm:scale-95",
         "opacity-100 translate-y-0 sm:scale-100"}
    )
  end

  def hide(js \\ %JS{}, selector) do
    JS.hide(js,
      to: selector,
      time: 200,
      transition:
        {"transition-all transform ease-in duration-200",
         "opacity-100 translate-y-0 sm:scale-100",
         "opacity-0 translate-y-4 sm:translate-y-0 sm:scale-95"}
    )
  end

  def show_modal(js \\ %JS{}, id) when is_binary(id) do
    js
    |> JS.show(to: "##{id}")
    |> JS.show(
      to: "##{id}-bg",
      transition: {"transition-all transform ease-out duration-300", "opacity-0", "opacity-100"}
    )
    |> show("##{id}-container")
    |> JS.add_class("overflow-hidden", to: "body")
    |> JS.focus_first(to: "##{id}-content")
  end

  def hide_modal(js \\ %JS{}, id) do
    js
    |> JS.hide(
      to: "##{id}-bg",
      transition: {"transition-all transform ease-in duration-200", "opacity-100", "opacity-0"}
    )
    |> hide("##{id}-container")
    |> JS.hide(to: "##{id}", transition: {"block", "block", "hidden"})
    |> JS.remove_class("overflow-hidden", to: "body")
    |> JS.pop_focus()
  end

  @doc """
  Translates an error message using gettext.
  """<%= if @gettext do %>
  def translate_error({msg, opts}) do
    # When using gettext, we typically pass the strings we want
    # to translate as a static argument:
    #
    #     # Translate the number of files with plural rules
    #     dngettext("errors", "1 file", "%{count} files", count)
    #
    # However the error messages in our forms and APIs are generated
    # dynamically, so we need to translate them by calling Gettext
    # with our gettext backend as first argument. Translations are
    # available in the errors.po file (as we use the "errors" domain).
    if count = opts[:count] do
      Gettext.dngettext(<%= @web_namespace %>.Gettext, "errors", msg, msg, count, opts)
    else
      Gettext.dgettext(<%= @web_namespace %>.Gettext, "errors", msg, opts)
    end
  end<% else %>
  def translate_error({msg, opts}) do
    # You can make use of gettext to translate error messages by
    # uncommenting and adjusting the following code:

    # if count = opts[:count] do
    #   Gettext.dngettext(<%= @web_namespace %>.Gettext, "errors", msg, msg, count, opts)
    # else
    #   Gettext.dgettext(<%= @web_namespace %>.Gettext, "errors", msg, opts)
    # end

    Enum.reduce(opts, msg, fn {key, value}, acc ->
      String.replace(acc, "%{#{key}}", fn _ -> to_string(value) end)
    end)
  end<% end %>

  @doc """
  Translates the errors for a field from a keyword list of errors.
  """
  def translate_errors(errors, field) when is_list(errors) do
    for {^field, {msg, opts}} <- errors, do: translate_error({msg, opts})
  end
end<|MERGE_RESOLUTION|>--- conflicted
+++ resolved
@@ -473,15 +473,10 @@
       <table class="w-[40rem] mt-11 sm:w-full">
         <thead class="text-sm text-left leading-6 text-zinc-500">
           <tr>
-<<<<<<< HEAD
             <th :for={col <- @col} class="p-0 pb-4 pr-6 font-normal"><%%= col[:label] %></th>
             <th :if={@action != []} class="relative p-0 pb-4">
               <span class="sr-only"><%= if @gettext do %><%%= gettext("Actions") %><% else %>Actions<% end %></span>
             </th>
-=======
-            <th :for={col <- @col} class="p-0 pr-6 pb-4 font-normal"><%%= col[:label] %></th>
-            <th class="relative p-0 pb-4"><span class="sr-only"><%= if @gettext do %><%%= gettext("Actions") %><% else %>Actions<% end %></span></th>
->>>>>>> d3575386
           </tr>
         </thead>
         <tbody
