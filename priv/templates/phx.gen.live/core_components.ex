defmodule <%= @web_namespace %>.CoreComponents do
  @moduledoc """
  Provides core UI components.

  The components in this module use Tailwind CSS, a utility-first CSS framework.
  See the [Tailwind CSS documentation](https://tailwindcss.com) to learn how to
  customize the generated components in this module.

  Icons are provided by [heroicons](https://heroicons.com), using the
  [heroicons_elixir](https://github.com/mveytsman/heroicons_elixir) project.
  """
  use Phoenix.Component

  alias Phoenix.LiveView.JS<%= if @gettext do %>
  import <%= @web_namespace %>.Gettext<% end %>

  @doc """
  Renders a modal.

  ## Examples

      <.modal id="confirm-modal">
        Are you sure?
        <:confirm>OK</:confirm>
        <:cancel>Cancel</:cancel>
      </.modal>

  JS commands may be passed to the `:on_cancel` and `on_confirm` attributes
  for the caller to react to each button press, for example:

      <.modal id="confirm" on_confirm={JS.push("delete")} on_cancel={JS.navigate(~p"/posts")}>
        Are you sure you?
        <:confirm>OK</:confirm>
        <:cancel>Cancel</:cancel>
      </.modal>
  """
  attr :id, :string, required: true
  attr :show, :boolean, default: false
  attr :on_cancel, JS, default: %JS{}
  attr :on_confirm, JS, default: %JS{}

  slot :inner_block, required: true
  slot :title
  slot :subtitle
  slot :confirm
  slot :cancel

  def modal(assigns) do
    ~H"""
    <div
      id={@id}
      phx-mounted={@show && show_modal(@id)}
      phx-remove={hide_modal(@id)}
      class="relative z-50 hidden"
    >
      <div id={"#{@id}-bg"} class="fixed inset-0 bg-zinc-50/90 transition-opacity" aria-hidden="true" />
      <div
        class="fixed inset-0 overflow-y-auto"
        aria-labelledby={"#{@id}-title"}
        aria-describedby={"#{@id}-description"}
        role="dialog"
        aria-modal="true"
        tabindex="0"
      >
        <div class="flex min-h-full items-center justify-center">
          <div class="w-full max-w-3xl p-4 sm:p-6 lg:py-8">
            <.focus_wrap
              id={"#{@id}-container"}
              phx-mounted={@show && show_modal(@id)}
              phx-window-keydown={hide_modal(@on_cancel, @id)}
              phx-key="escape"
              phx-click-away={hide_modal(@on_cancel, @id)}
              class="hidden relative rounded-2xl bg-white p-14 shadow-lg shadow-zinc-700/10 ring-1 ring-zinc-700/10 transition"
            >
              <div class="absolute top-6 right-5">
                <button
                  phx-click={hide_modal(@on_cancel, @id)}
                  type="button"
                  class="-m-3 flex-none p-3 opacity-20 hover:opacity-40"
                  aria-label=<%= if @gettext do %>{gettext("close")}<% else %>"close"<% end %>
                >
                  <Heroicons.x_mark solid class="h-5 w-5 stroke-current" />
                </button>
              </div>
              <div id={"#{@id}-content"}>
                <header :if={@title != []}>
                  <h1 id={"#{@id}-title"} class="text-lg font-semibold leading-8 text-zinc-800">
                    <%%= render_slot(@title) %>
                  </h1>
                  <p
                    :if={@subtitle != []}
                    id={"#{@id}-description"}
                    class="mt-2 text-sm leading-6 text-zinc-600"
                  >
                    <%%= render_slot(@subtitle) %>
                  </p>
                </header>
                <%%= render_slot(@inner_block) %>
                <div :if={@confirm != [] or @cancel != []} class="ml-6 mb-4 flex items-center gap-5">
                  <.button
                    :for={confirm <- @confirm}
                    id={"#{@id}-confirm"}
                    phx-click={@on_confirm}
                    phx-disable-with
                    class="py-2 px-3"
                  >
                    <%%= render_slot(confirm) %>
                  </.button>
                  <.link
                    :for={cancel <- @cancel}
                    phx-click={hide_modal(@on_cancel, @id)}
                    class="text-sm font-semibold leading-6 text-zinc-900 hover:text-zinc-700"
                  >
                    <%%= render_slot(cancel) %>
                  </.link>
                </div>
              </div>
            </.focus_wrap>
          </div>
        </div>
      </div>
    </div>
    """
  end

  @doc """
  Renders flash notices.

  ## Examples

      <.flash kind={:info} flash={@flash} />
      <.flash kind={:info} phx-mounted={show("#flash")}>Welcome Back!</.flash>
  """
  attr :id, :string, default: "flash", doc: "the optional id of flash container"
  attr :flash, :map, default: %{}, doc: "the map of flash messages to display"
  attr :title, :string, default: nil
  attr :kind, :atom, values: [:info, :error], doc: "used for styling and flash lookup"
  attr :autoshow, :boolean, default: true, doc: "whether to auto show the flash on mount"
  attr :close, :boolean, default: true, doc: "whether the flash can be closed"
  attr :rest, :global, doc: "the arbitrary HTML attributes to add to the flash container"

  slot :inner_block, doc: "the optional inner block that renders the flash message"

  def flash(assigns) do
    ~H"""
    <div
      :if={msg = render_slot(@inner_block) || Phoenix.Flash.get(@flash, @kind)}
      id={@id}
      phx-mounted={@autoshow && show("##{@id}")}
      phx-click={JS.push("lv:clear-flash", value: %{key: @kind}) |> hide("##{@id}")}
      role="alert"
      class={[
        "fixed hidden top-2 right-2 w-80 sm:w-96 z-50 rounded-lg p-3 shadow-md shadow-zinc-900/5 ring-1",
        @kind == :info && "bg-emerald-50 text-emerald-800 ring-emerald-500 fill-cyan-900",
        @kind == :error && "bg-rose-50 p-3 text-rose-900 shadow-md ring-rose-500 fill-rose-900"
      ]}
      {@rest}
    >
      <p :if={@title} class="flex items-center gap-1.5 text-[0.8125rem] font-semibold leading-6">
        <Heroicons.information_circle :if={@kind == :info} mini class="h-4 w-4" />
        <Heroicons.exclamation_circle :if={@kind == :error} mini class="h-4 w-4" />
        <%%= @title %>
      </p>
      <p class="mt-2 text-[0.8125rem] leading-5"><%%= msg %></p>
      <button
        :if={@close}
        type="button"
        class="group absolute top-2 right-1 p-2"
        aria-label=<%= if @gettext do %>{gettext("close")}<% else %>"close"<% end %>
      >
        <Heroicons.x_mark solid class="h-5 w-5 stroke-current opacity-40 group-hover:opacity-70" />
      </button>
    </div>
    """
  end

  @doc """
  Renders a simple form.

  ## Examples

      <.simple_form :let={f} for={:user} phx-change="validate" phx-submit="save">
        <.input field={{f, :email}} label="Email"/>
        <.input field={{f, :username}} label="Username" />
        <:actions>
          <.button>Save</.button>
        </:actions>
      </.simple_form>
  """
  attr :for, :any, default: nil, doc: "the datastructure for the form"
  attr :as, :any, default: nil, doc: "the server side parameter to collect all input under"

  attr :rest, :global,
    include: ~w(autocomplete name rel action enctype method novalidate target),
    doc: "the arbitrary HTML attributes to apply to the form tag"

  slot :inner_block, required: true
  slot :actions, doc: "the slot for form actions, such as a submit button"

  def simple_form(assigns) do
    ~H"""
    <.form :let={f} for={@for} as={@as} {@rest}>
      <div class="space-y-8 bg-white mt-10">
        <%%= render_slot(@inner_block, f) %>
        <div :for={action <- @actions} class="mt-2 flex items-center justify-between gap-6">
          <%%= render_slot(action, f) %>
        </div>
      </div>
    </.form>
    """
  end

  @doc """
  Renders a button.

  ## Examples

      <.button>Send!</.button>
      <.button phx-click="go" class="ml-2">Send!</.button>
  """
  attr :type, :string, default: nil
  attr :class, :string, default: nil
  attr :rest, :global, include: ~w(disabled form name value)

  slot :inner_block, required: true

  def button(assigns) do
    ~H"""
    <button
      type={@type}
      class={[
        "phx-submit-loading:opacity-75 rounded-lg bg-zinc-900 hover:bg-zinc-700 py-2 px-3",
        "text-sm font-semibold leading-6 text-white active:text-white/80",
        @class
      ]}
      {@rest}
    >
      <%%= render_slot(@inner_block) %>
    </button>
    """
  end

  @doc """
  Renders an input with label and error messages.

  A `%Phoenix.HTML.Form{}` and field name may be passed to the input
  to build input names and error messages, or all the attributes and
  errors may be passed explicitly.

  ## Examples

      <.input field={{f, :email}} type="email" />
      <.input name="my-input" errors={["oh no!"]} />
  """
  attr :id, :any
  attr :name, :any
  attr :label, :string, default: nil

  attr :type, :string,
    default: "text",
    values: ~w(checkbox color date datetime-local email file hidden month number password
               range radio search select tel text textarea time url week)

  attr :value, :any
  attr :field, :any, doc: "a %Phoenix.HTML.Form{}/field name tuple, for example: {f, :email}"
  attr :errors, :list
  attr :checked, :boolean, doc: "the checked flag for checkbox inputs"
  attr :prompt, :string, default: nil, doc: "the prompt for select inputs"
  attr :options, :list, doc: "the options to pass to Phoenix.HTML.Form.options_for_select/2"
  attr :multiple, :boolean, default: false, doc: "the multiple flag for select inputs"
  attr :rest, :global, include: ~w(autocomplete cols disabled form max maxlength min minlength
                                   pattern placeholder readonly required rows size step)
  slot :inner_block

  def input(%{field: {f, field}} = assigns) do
    assigns
    |> assign(field: nil)
    |> assign_new(:name, fn ->
      name = Phoenix.HTML.Form.input_name(f, field)
      if assigns.multiple, do: name <> "[]", else: name
    end)
    |> assign_new(:id, fn -> Phoenix.HTML.Form.input_id(f, field) end)
    |> assign_new(:value, fn -> format_input_val(Phoenix.HTML.Form.input_value(f, field)) end)
    |> assign_new(:errors, fn -> translate_errors(f.errors || [], field) end)
    |> input()
  end

  def input(%{type: "checkbox"} = assigns) do
    assigns = assign_new(assigns, :checked, fn -> input_equals?(assigns.value, "true") end)

    ~H"""
    <label phx-feedback-for={@name} class="flex items-center gap-4 text-sm leading-6 text-zinc-600">
      <input type="hidden" name={@name} value="false" />
      <input
        type="checkbox"
        id={@id || @name}
        name={@name}
        value="true"
        checked={@checked}
        class="rounded border-zinc-300 text-zinc-900 focus:ring-zinc-900"
        {@rest}
      />
      <%%= @label %>
    </label>
    """
  end

  def input(%{type: "select"} = assigns) do
    ~H"""
    <div phx-feedback-for={@name}>
      <.label for={@id}><%%= @label %></.label>
      <select
        id={@id}
        name={@name}
        class="mt-1 block w-full py-2 px-3 border border-gray-300 bg-white rounded-md shadow-sm focus:outline-none focus:ring-zinc-500 focus:border-zinc-500 sm:text-sm"
        multiple={@multiple}
        {@rest}
      >
        <option :if={@prompt} value=""><%%= @prompt %></option>
        <%%= Phoenix.HTML.Form.options_for_select(@options, @value) %>
      </select>
      <.error :for={msg <- @errors}><%%= msg %></.error>
    </div>
    """
  end

  def input(%{type: "textarea"} = assigns) do
    ~H"""
    <div phx-feedback-for={@name}>
      <.label for={@id}><%%= @label %></.label>
      <textarea
        id={@id || @name}
        name={@name}
        class={[
          input_border(@errors),
          "mt-2 block min-h-[6rem] w-full rounded-lg border-zinc-300 py-[7px] px-[11px]",
          "text-zinc-900 focus:border-zinc-400 focus:outline-none focus:ring-4 focus:ring-zinc-800/5 sm:text-sm sm:leading-6",
          "phx-no-feedback:border-zinc-300 phx-no-feedback:focus:border-zinc-400 phx-no-feedback:focus:ring-zinc-800/5"
        ]}
        {@rest}
      >
    <%%= @value %></textarea>
      <.error :for={msg <- @errors}><%%= msg %></.error>
    </div>
    """
  end

  def input(assigns) do
    ~H"""
    <div phx-feedback-for={@name}>
      <.label for={@id}><%%= @label %></.label>
      <input
        type={@type}
        name={@name}
        id={@id || @name}
        value={@value}
        class={[
          input_border(@errors),
          "mt-2 block w-full rounded-lg border-zinc-300 py-[7px] px-[11px]",
          "text-zinc-900 focus:outline-none focus:ring-4 sm:text-sm sm:leading-6",
          "phx-no-feedback:border-zinc-300 phx-no-feedback:focus:border-zinc-400 phx-no-feedback:focus:ring-zinc-800/5"
        ]}
        {@rest}
      />
      <.error :for={msg <- @errors}><%%= msg %></.error>
    </div>
    """
  end

  defp input_border([] = _errors),
    do: "border-zinc-300 focus:border-zinc-400 focus:ring-zinc-800/5"

  defp input_border([_ | _] = _errors),
    do: "border-rose-400 focus:border-rose-400 focus:ring-rose-400/10"

  @doc """
  Renders a label.
  """
  attr :for, :string, default: nil
  slot :inner_block, required: true

  def label(assigns) do
    ~H"""
    <label for={@for} class="block text-sm font-semibold leading-6 text-zinc-800">
      <%%= render_slot(@inner_block) %>
    </label>
    """
  end

  @doc """
  Generates a generic error message.
  """
  slot :inner_block, required: true

  def error(assigns) do
    ~H"""
    <p class="phx-no-feedback:hidden mt-3 flex gap-3 text-sm leading-6 text-rose-600">
      <Heroicons.exclamation_circle mini class="mt-0.5 h-5 w-5 flex-none fill-rose-500" />
      <%%= render_slot(@inner_block) %>
    </p>
    """
  end

  @doc """
  Renders a header with title.
  """
  attr :class, :string, default: nil

  slot :inner_block, required: true
  slot :subtitle
  slot :actions

  def header(assigns) do
    ~H"""
    <header class={[@actions != [] && "flex items-center justify-between gap-6", @class]}>
      <div>
        <h1 class="text-lg font-semibold leading-8 text-zinc-800">
          <%%= render_slot(@inner_block) %>
        </h1>
        <p :if={@subtitle != []} class="mt-2 text-sm leading-6 text-zinc-600">
          <%%= render_slot(@subtitle) %>
        </p>
      </div>
      <div class="flex-none"><%%= render_slot(@actions) %></div>
    </header>
    """
  end

  @doc ~S"""
  Renders a table with generic styling.

  ## Examples

      <.table id="users" rows={@users}>
        <:col :let={user} label="id"><%%= user.id %></:col>
        <:col :let={user} label="username"><%%= user.username %></:col>
      </.table>
  """
  attr :id, :string, required: true
  attr :row_click, :any, default: nil
  attr :rows, :list, required: true

  slot :col, required: true do
    attr :label, :string
  end

  slot :action, doc: "the slot for showing user actions in the last table column"

  def table(assigns) do
    ~H"""
    <div id={@id} class="overflow-y-auto px-4 sm:overflow-visible sm:px-0">
      <table class="mt-11 w-[40rem] sm:w-full">
        <thead class="text-left text-[0.8125rem] leading-6 text-zinc-500">
          <tr>
            <th :for={col <- @col} class="p-0 pb-4 pr-6 font-normal"><%%= col[:label] %></th>
            <th class="relative p-0 pb-4"><span class="sr-only"><%= if @gettext do %><%%= gettext("Actions") %><% else %>Actions<% end %></span></th>
          </tr>
        </thead>
        <tbody class="relative divide-y divide-zinc-100 border-t border-zinc-200 text-sm leading-6 text-zinc-700">
          <tr
            :for={row <- @rows}
            id={"#{@id}-#{Phoenix.Param.to_param(row)}"}
            class="relative group hover:bg-zinc-50"
          >
            <td
              :for={{col, i} <- Enum.with_index(@col)}
              phx-click={@row_click && @row_click.(row)}
              class={["p-0", @row_click && "hover:cursor-pointer"]}
            >
              <div :if={i == 0}>
                <span class="absolute h-full w-4 top-0 -left-4 group-hover:bg-zinc-50 sm:rounded-l-xl" />
                <span class="absolute h-full w-4 top-0 -right-4 group-hover:bg-zinc-50 sm:rounded-r-xl" />
              </div>
              <div class="block py-4 pr-6">
                <span class={["relative", i == 0 && "font-semibold text-zinc-900"]}>
                  <%%= render_slot(col, row) %>
                </span>
              </div>
            </td>
            <td :if={@action != []} class="p-0 w-14">
              <div class="relative whitespace-nowrap py-4 text-right text-sm font-medium">
                <span
                  :for={action <- @action}
                  class="relative ml-4 font-semibold leading-6 text-zinc-900 hover:text-zinc-700"
                >
                  <%%= render_slot(action, row) %>
                </span>
              </div>
            </td>
          </tr>
        </tbody>
      </table>
    </div>
    """
  end

  @doc """
  Renders a data list.

  ## Examples

      <.list>
        <:item title="Title"><%%= @post.title %></:item>
        <:item title="Views"><%%= @post.views %></:item>
      </.list>
  """
  slot :item, required: true do
    attr :title, :string, required: true
  end

  def list(assigns) do
    ~H"""
    <div class="mt-14">
      <dl class="-my-4 divide-y divide-zinc-100">
        <div :for={item <- @item} class="flex gap-4 py-4 sm:gap-8">
          <dt class="w-1/4 flex-none text-[0.8125rem] leading-6 text-zinc-500"><%%= item.title %></dt>
          <dd class="text-sm leading-6 text-zinc-700"><%%= render_slot(item) %></dd>
        </div>
      </dl>
    </div>
    """
  end

  @doc """
  Renders a back navigation link.

  ## Examples

      <.back navigate={~p"/posts"}>Back to posts</.back>
  """
  attr :navigate, :any, required: true
  slot :inner_block, required: true

  def back(assigns) do
    ~H"""
    <div class="mt-16">
      <.link
        navigate={@navigate}
        class="text-sm font-semibold leading-6 text-zinc-900 hover:text-zinc-700"
      >
        <Heroicons.arrow_left solid class="w-3 h-3 stroke-current inline" />
        <%%= render_slot(@inner_block) %>
      </.link>
    </div>
    """
  end

  ## JS Commands

  def show(js \\ %JS{}, selector) do
    JS.show(js,
      to: selector,
      transition:
        {"transition-all transform ease-out duration-300",
         "opacity-0 translate-y-4 sm:translate-y-0 sm:scale-95",
         "opacity-100 translate-y-0 sm:scale-100"}
    )
  end

  def hide(js \\ %JS{}, selector) do
    JS.hide(js,
      to: selector,
      time: 200,
      transition:
        {"transition-all transform ease-in duration-200",
         "opacity-100 translate-y-0 sm:scale-100",
         "opacity-0 translate-y-4 sm:translate-y-0 sm:scale-95"}
    )
  end

  def show_modal(js \\ %JS{}, id) when is_binary(id) do
    js
    |> JS.show(to: "##{id}")
    |> JS.show(
      to: "##{id}-bg",
      transition: {"transition-all transform ease-out duration-300", "opacity-0", "opacity-100"}
    )
    |> show("##{id}-container")
    |> JS.add_class("overflow-hidden", to: "body")
    |> JS.focus_first(to: "##{id}-content")
  end

  def hide_modal(js \\ %JS{}, id) do
    js
    |> JS.hide(
      to: "##{id}-bg",
      transition: {"transition-all transform ease-in duration-200", "opacity-100", "opacity-0"}
    )
    |> hide("##{id}-container")
    |> JS.hide(to: "##{id}", transition: {"block", "block", "hidden"})
    |> JS.remove_class("overflow-hidden", to: "body")
    |> JS.pop_focus()
  end

  @doc """
  Translates an error message using gettext.
  """<%= if @gettext do %>
  def translate_error({msg, opts}) do
    # When using gettext, we typically pass the strings we want
    # to translate as a static argument:
    #
    #     # Translate "is invalid" in the "errors" domain
    #     dgettext("errors", "is invalid")
    #
    #     # Translate the number of files with plural rules
    #     dngettext("errors", "1 file", "%{count} files", count)
    #
    # Because the error messages we show in our forms and APIs
    # are defined inside Ecto, we need to translate them dynamically.
    # This requires us to call the Gettext module passing our gettext
    # backend as first argument.
    #
    # Note we use the "errors" domain, which means translations
    # should be written to the errors.po file. The :count option is
    # set by Ecto and indicates we should also apply plural rules.
    if count = opts[:count] do
      Gettext.dngettext(<%= @web_namespace %>.Gettext, "errors", msg, msg, count, opts)
    else
      Gettext.dgettext(<%= @web_namespace %>.Gettext, "errors", msg, opts)
    end
  end<% else %>
  def translate_error({msg, opts}) do
    # You can make use of gettext to translate error messages by
    # uncommenting and adjusting the following code:

    # if count = opts[:count] do
    #   Gettext.dngettext(<%= @web_namespace %>.Gettext, "errors", msg, msg, count, opts)
    # else
    #   Gettext.dgettext(<%= @web_namespace %>.Gettext, "errors", msg, opts)
    # end

    Enum.reduce(opts, msg, fn {key, value}, acc ->
      String.replace(acc, "%{#{key}}", fn _ -> to_string(value) end)
    end)
  end<% end %>

  @doc """
  Translates the errors for a field from a keyword list of errors.
  """
  def translate_errors(errors, field) when is_list(errors) do
    for {^field, {msg, opts}} <- errors, do: translate_error({msg, opts})
  end

  defp input_equals?(val1, val2) do
    Phoenix.HTML.html_escape(val1) == Phoenix.HTML.html_escape(val2)
  end

<<<<<<< HEAD
  defp maybe_format_input_value(%struct{} = value) when struct in [NaiveDateTime, DateTime] do
    Calendar.strftime(value, "%Y-%m-%dT%H:%M")
=======
  defp format_input_val(%struct{} = value) when struct in [NaiveDateTime, DateTime] do
    <<date::10-binary, ?\s, hour_minute::5-binary, _rest::binary>> = struct.to_string(value)

    [date, ?T, hour_minute]
>>>>>>> 4fb159dc
  end

  defp format_input_val(other), do: other
end<|MERGE_RESOLUTION|>--- conflicted
+++ resolved
@@ -645,15 +645,8 @@
     Phoenix.HTML.html_escape(val1) == Phoenix.HTML.html_escape(val2)
   end
 
-<<<<<<< HEAD
   defp maybe_format_input_value(%struct{} = value) when struct in [NaiveDateTime, DateTime] do
     Calendar.strftime(value, "%Y-%m-%dT%H:%M")
-=======
-  defp format_input_val(%struct{} = value) when struct in [NaiveDateTime, DateTime] do
-    <<date::10-binary, ?\s, hour_minute::5-binary, _rest::binary>> = struct.to_string(value)
-
-    [date, ?T, hour_minute]
->>>>>>> 4fb159dc
   end
 
   defp format_input_val(other), do: other
