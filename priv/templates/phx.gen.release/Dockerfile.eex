--- conflicted
+++ resolved
@@ -67,12 +67,8 @@
 # the compiled release and other runtime necessities
 FROM ${RUNNER_IMAGE}
 
-<<<<<<< HEAD
-RUN apt-get update -y && apt-get install -y libstdc++6 openssl libncurses5 locales tini \
-=======
 RUN apt-get update -y && \
-  apt-get install -y libstdc++6 openssl libncurses5 locales ca-certificates \
->>>>>>> 57208266
+  apt-get install -y libstdc++6 openssl libncurses5 locales ca-certificates tini \
   && apt-get clean && rm -f /var/lib/apt/lists/*_*
 
 # Set the locale
