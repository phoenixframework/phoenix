# Changelog for v1.7

See the [upgrade guide](https://gist.github.com/chrismccord/00a6ea2a96bc57df0cce526bd20af8a7) to upgrade from Phoenix 1.6.x.

Phoenix v1.7 requires Elixir v1.11+ & Erlang v22.1+.

## Introduction of Verified Routes

Phoenix 1.7 includes a new `Phoenix.VerifiedRoutes` feature which provides `~p`
for route generation with compile-time verification.

Use of the `sigil_p` macro allows paths and URLs throughout your
application to be compile-time verified against your Phoenix router(s).
For example the following path and URL usages:

    <.link href={~p"/sessions/new"} method="post">Log in</.link>

    redirect(to: url(~p"/posts/#{post}"))

Will be verified against your standard `Phoenix.Router` definitions:

    get "/posts/:post_id", PostController, :show
    post "/sessions/new", SessionController, :create

Unmatched routes will issue compiler warnings:

    warning: no route path for AppWeb.Router matches "/postz/#{post}"
      lib/app_web/controllers/post_controller.ex:100: AppWeb.PostController.show/2

*Note: Elixir v1.14+ is required for comprehensive warnings. Older versions
will work properly and warn on new compilations, but changes to the router file
will not issue new warnings.*

This feature replaces the `Helpers` module generated in your Phoenix router, but helpers
will continue to work and be generated. You can disable router helpers by passing the
`helpers: false` option to `use Phoenix.Router`.

## phx.new revamp

The `phx.new` application generator has been improved to rely on function components for
both Controller and LiveView rendering, ultimately simplifying the rendering stack of
Phoenix applications and providing better reuse.

New applications come with a collection of well-documented and accessible core components,
styled with Tailwind CSS by default. You can opt-out of Tailwind CSS with the `--no-tailwind`
flag (the Tailwind CSS classes are kept in the generated components as reference for
future styling).

## 1.7.14 (2024-06-18)

### Bug fixes
  * Revert "Add `follow_redirect/2` to Phoenix.ConnTest" (#5797) as this conflicts with `follow_redirect/2` in LiveView, which is imported with ConnTest by default

## 1.7.13 (2024-06-18)

### Bug fixes
  * Fix Elixir 1.17 warning in Cowboy2Adapter
  * Fix verified routes emitting diagnostics without file and position

### JavaScript Client Bug Fixes
  * Fix error when `sessionStorage` is not available on global namespace

### Enhancements
  * Add `follow_redirect/2` to Phoenix.ConnTest
  * Use LiveView 1.0.0-rc for newly generated applications
  * Use new `Phoenix.Component.used_input?` for form errors in generated `core_components.ex`
  * Allow `mix ecto.setup` from the umbrella root
  * Bump Endpoint static cache manifest on `config_change` callback

## 1.7.12 (2024-04-11)

### JavaScript Client Bug Fixes
  * Fix all unjoined channels from being removed from the socket when channel leave is called on any single unjoined channel instance

### Enhancements
  * [phx.gen.auth] Add enhanced session fixation protection.
<<<<<<< HEAD
    For applications which's previously used `phx.gen.auth`, the following line can be added to the `renew_session` function in the auth module:
=======
    For applications which previously used `phx.gen.auth`, the following line can be added to the `renew_session` function in the auth module:
>>>>>>> 4580d471

    ```diff
      defp renew_session(conn) do
    +   delete_csrf_token()

        conn
        |> configure_session(renew: true)
        |> clear_session()
    ```

    *Note*: because the session id is in a http-only cookie by default, the only way to perform this attack prior to this change is if your application was already vulnerable to an XSS attack, which itself grants more escalated "privileges” than the CSRF fixation.

### JavaScript Client Enhancements
  * Only memorize longpoll fallback for browser session if WebSocket never had a successful connection

## 1.7.11 (2024-02-01)

### Enhancements
  * [phx.new] Default to the [Bandit webserver](https://github.com/mtrudel/bandit) for newly generated applications
  * [phx.new] Enable longpoll transport by default and auto fallback when websocket fails for newly generated applications

### JavaScript Client Enhancements
  * Support new `longPollFallbackMs` option to auto fallback when websocket fails to connect
  * Support new `debug` option to enable verbose logging

### Deprecations
  * Deprecate the `c:init/2` callback in endpoints in favor of `config/runtime.exs` or in favor of `{Phoenix.Endpoint, options}`

## 1.7.10 (2023-11-03)

### Bug fixes
  * [phx.new] Fix `CoreComponents.flash` generating incorrect id's causing flash messages to fail to be closed when clicked

### Enhancements
  * [Phoenix.Endpoint] Support dynamic port for `Endpoint.url/0`

## 1.7.9 (2023-10-11)

### Bug fixes
  * [Phoenix.CodeReloader] - Fix error in code reloader causing compilation errors
  * [phx.new] – fix LiveView debug heex configuration being generated when `--no-html` pas passed

## 1.7.8 (2023-10-09)

### Bug fixes
  * [Phoenix.ChannelTest] Stringify lists when pushing data
  * [Phoenix.Controller] Fix filename when sending downloads with non-ascii names
  * [Phoenix.CodeReloader] Remove duplicate warnings on recent Elixir versions
  * [Phoenix.CodeReloader] Do not crash code reloader if file information is missing from diagnostic
  * [Phoenix.Logger] Do not crash when status is atom
  * [phx.gen.release] Fix `mix phx.gen.release --docker` failing with `:http_util` error on Elixir v1.15
  * [phx.gen.*] Skip map inputs in generated forms as there is no trivial matching input
  * [phx.new] Fix tailwind/esbuild config and paths in umbrella projects
  * [phx.new] Do not render `th` for actions if actions are empty

### Enhancements
  * [Phoenix] Allow latest `plug_crypto`
  * [Phoenix.Endpoint] Support dynamic socket drainer configuration
  * [Phoenix.Logger] Change socket serializer/version logs to warning
  * [Phoenix.VerifiedRoutes] Add support for static resources with fragments in `~p`
  * [phx.gen.schema] Support `--repo` and `--migration-dir` flags
  * [phx.new] Allow `<.input type="checkbox">` without `value` attr in core components
  * [phx.new] Allow UTC datetimes in the generators
  * [phx.new] Automatically migrate when release starts when using sqlite 3
  * [phx.new] Allow ID to be assigned in flash component
  * [phx.new] Add `--adapter` flag for generating application with bandit
  * [phx.new] Include DNSCluster for simple clustering
  * [phx.routes] Support `--method` option

## 1.7.7 (2023-07-10)

### Enhancements
  * Support incoming binary payloads to channels over longpoll transport

## 1.7.6 (2023-06-16)

### Bug Fixes
  * Support websock_adapter 0.5.3

### Enhancements
  *  Allow using Phoenix.ChannelTest socket/connect in another process

## 1.7.5 (2023-06-15)

### Bug Fixes
  * Fix LongPoll error when draining connections

## 1.7.4 (2023-06-15)

### Bug Fixes
  * Fix the WebSocket draining sending incorrect close code when draining causing LiveViews to reload the page instead of reconnecting

## 1.7.3 (2023-05-30)

### Enhancements
  * Use LiveView 0.19 for new apps

### Bug Fixes
  * Fix compilation error page on plug debugger showing obscure error when app fails to compile
  * Fix warnings being printed twice in route verification

## 1.7.2 (2023-03-20)

### Enhancements
  * [Endpoint] Add socket draining for batched and orchestrated Channel/LiveView socket shutdown
  * [code reloader] Improve the compilation error page to remove horizontal scrolling and include all warnings and errors from compilation
  * [phx.new] Support the `--no-tailwind` and `--no-esbuild` flags
  * [phx.new] Move heroicons to assets/vendor
  * [phx.new] Simplify core modal to use the new JS.exec instruction to reduce footprint
  * [sockets] Allow custom csrf_token_keys in WebSockets

## 1.7.1 (2023-03-02)

### Enhancements
  * [phx.new] Embed heroicons in app.css bundle to optimize usage

## 1.7.0 (2023-02-24)

### Bug Fixes
  * Fix race conditions in the longpoll transport by batching messages

## 1.7.0-rc.3 (2023-02-15)

### Enhancements
  * Use stream based collections for `phx.gen.live` generators
  * Update `phx.gen.live` generators to use `Phoenix.Component.to_form`

## 1.7.0-rc.2 (2023-01-13)

### Bug Fixes
  * [Router] Fix routing bug causing incorrect matching order on similar routes
  * [phx.new] Fix installation hanging in some cases

## 1.7.0-rc.1 (2023-01-06)

### Enhancements
  * Raise if using verified routes outside of functions
  * Add tailwind.install/esbuild.install to mix setup

### Bug Fixes
  * [Presence] fix task shutdown match causing occasional presence errors
  * [VerifiedRoutes] Fix expansion causing more compile-time deps than necessary
  * [phx.gen.auth] Add password inputs to password reset edit form
  * [phx.gen.embedded] Fixes missing :references generation to phx.gen.embedded
  * Fix textarea rendering in core components
  * Halt all sockets on intercept to fix longpoll response already sent error

## 1.7.0-rc.0 (2022-11-07)

### Deprecations
  * `Phoenix.Controller.get_flash` has been deprecated in favor of the new `Phoenix.Flash` module, which provides unified flash access

### Enhancements
  * [Router] Add `Phoenix.VerifiedRoutes` for `~p`-based route generation with compile-time verification.
  * [Router] Support `helpers: false` to `use Phoenix.Router` to disable helper generation
  * [Router] Add `--info [url]` switch to `phx.routes` to get route information about a url/path
  * [Flash] Add `Phoenix.Flash` for unified flash access

### JavaScript Client Bug Fixes
  * Fix heartbeat being sent after disconnect and causing abnormal disconnects

## v1.6

The CHANGELOG for v1.6 releases can be found in the [v1.6 branch](https://github.com/phoenixframework/phoenix/blob/v1.6/CHANGELOG.md).<|MERGE_RESOLUTION|>--- conflicted
+++ resolved
@@ -74,11 +74,7 @@
 
 ### Enhancements
   * [phx.gen.auth] Add enhanced session fixation protection.
-<<<<<<< HEAD
-    For applications which's previously used `phx.gen.auth`, the following line can be added to the `renew_session` function in the auth module:
-=======
     For applications which previously used `phx.gen.auth`, the following line can be added to the `renew_session` function in the auth module:
->>>>>>> 4580d471
 
     ```diff
       defp renew_session(conn) do
