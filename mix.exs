--- conflicted
+++ resolved
@@ -48,13 +48,8 @@
   defp deps do
     [
       {:cowboy, "~> 1.0 or ~> 2.3", optional: true},
-<<<<<<< HEAD
       {:plug, "~> 1.6.2 or ~> 1.7"},
-      {:phoenix_pubsub, "~> 1.0"},
-=======
-      {:plug, "~> 1.6"},
       {:phoenix_pubsub, "~> 1.1"},
->>>>>>> ee6ef1f9
       {:jason, "~> 1.0", optional: true},
 
       # Docs dependencies
