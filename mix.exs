--- conflicted
+++ resolved
@@ -14,11 +14,7 @@
   # If the elixir requirement is updated, we need to make the installer
   # use at least the minimum requirement used here. Although often the
   # installer is ahead of Phoenix itself.
-<<<<<<< HEAD
-  @elixir_requirement "~> 1.10"
-=======
   @elixir_requirement "~> 1.11"
->>>>>>> 16367879
 
   def project do
     [
