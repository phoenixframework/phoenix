--- conflicted
+++ resolved
@@ -59,16 +59,11 @@
     end
   end
 
-<<<<<<< HEAD
-  defp to_app_source(path, source_dir) when is_binary(path), do: Path.join(path, source_dir)
-  defp to_app_source(app, source_dir) when is_atom(app), do: Application.app_dir(app, source_dir)
-=======
   defp to_app_source(path, source_dir) when is_binary(path),
     do: Path.join(path, source_dir)
 
   defp to_app_source(app, source_dir) when is_atom(app),
     do: Application.app_dir(app, source_dir)
->>>>>>> 3b4f7731
 
   @doc """
   Inflects path, scope, alias and more from the given name.
@@ -107,11 +102,7 @@
 
   """
   def inflect(singular) do
-<<<<<<< HEAD
-    base = base()
-=======
     base = Mix.Phoenix.base()
->>>>>>> 3b4f7731
     web_module = base |> web_module() |> inspect()
     scoped = Phoenix.Naming.camelize(singular)
     path = Phoenix.Naming.underscore(scoped)
