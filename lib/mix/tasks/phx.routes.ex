defmodule Mix.Tasks.Phx.Routes do
  use Mix.Task
  alias Phoenix.Router.ConsoleFormatter

  @shortdoc "Prints all routes"

  @moduledoc """
  Prints all routes for the default or a given router.
  Can also locate the controller function behind a specified url.

      $ mix phx.routes [ROUTER] [--info URL]

  The default router is inflected from the application
  name unless a configuration named `:namespace`
  is set inside your application configuration. For example,
  the configuration:

      config :my_app,
        namespace: My.App

  will exhibit the routes for `My.App.Router` when this
  task is invoked without arguments.

  Umbrella projects do not have a default router and
  therefore always expect a router to be given. An
  alias can be added to mix.exs to automate this:

      defp aliases do
        [
          "phx.routes": "phx.routes MyAppWeb.Router",
          # aliases...
        ]

  ## Options

    * `--info` - locate the controller function definition called by the given url

  ## Examples

  Print all routes for the default router:

      $ mix phx.routes

  Print all routes for the given router:

      $ mix phx.routes MyApp.AnotherRouter

  Print information about the controller function called by a specified url:

      $ mix phx.routes --info http://0.0.0.0:4000/home
        Module: RouteInfoTestWeb.PageController
        Function: :index
        /home/my_app/controllers/page_controller.ex:4
  """

  @doc false
  def run(args, base \\ Mix.Phoenix.base()) do
    Mix.Task.run("compile", args)
    Mix.Task.reenable("phx.routes")

<<<<<<< HEAD
    {router_mod, opts} =
      case OptionParser.parse(args, switches: [endpoint: :string, router: :string, info: :string]) do
        {opts, [passed_router], _} -> {router(passed_router, base), opts}
        {opts, [], _} -> {router(opts[:router], base), opts}
      end

    case Keyword.get(opts, :info) do
      nil -> list_routes({router_mod, opts}, base)
      url -> get_url_info(url, {router_mod, opts})
    end
  end

  def get_url_info(url, {router_mod, _opts}) do
    %{path: path} = URI.parse(url)

    meta = Phoenix.Router.route_info(router_mod, "GET", path, "")
    %{plug: plug, plug_opts: plug_opts} = meta

    {module, func_name} =
      if log_mod = meta[:log_module] do
        {log_mod, meta[:log_function]}
      else
        {plug, plug_opts}
      end

    Mix.shell().info("Module: #{inspect(module)}")
    if func_name, do: Mix.shell().info("Function: #{inspect(func_name)}")

    file_path = get_file_path(module)

    if line = get_line_number(module, func_name) do
      Mix.shell().info("#{file_path}:#{line}")
    else
      Mix.shell().info("#{file_path}")
    end
  end

  def list_routes({router_mod, opts}, base) do
    router_mod
    |> ConsoleFormatter.format(endpoint(opts[:endpoint], base))
    |> Mix.shell().info()
=======
    case OptionParser.parse(args, switches: [endpoint: :string, router: :string]) do
      {opts, [passed_router], _} ->
        ConsoleFormatter.format(passed_router, opts[:endpoint])

      {opts, [], _} ->
        ConsoleFormatter.format(router(opts[:router], base), endpoint(opts[:endpoint], base))
    end
>>>>>>> 811d3c4a
  end

  defp endpoint(nil, base) do
    loaded(web_mod(base, "Endpoint"))
  end

  defp endpoint(module, _base) do
    loaded(Module.concat([module]))
  end

  defp router(nil, base) do
    if Mix.Project.umbrella?() do
      Mix.raise("""
      umbrella applications require an explicit router to be given to phx.routes, for example:

          $ mix phx.routes MyAppWeb.Router

      An alias can be added to mix.exs aliases to automate this:

          "phx.routes": "phx.routes MyAppWeb.Router"

      """)
    end

    web_router = web_mod(base, "Router")
    old_router = app_mod(base, "Router")

    loaded(web_router) || loaded(old_router) ||
      Mix.raise("""
      no router found at #{inspect(web_router)} or #{inspect(old_router)}.
      An explicit router module may be given to phx.routes, for example:

          $ mix phx.routes MyAppWeb.Router

      An alias can be added to mix.exs aliases to automate this:

          "phx.routes": "phx.routes MyAppWeb.Router"

      """)
  end

  defp router(router_name, _base) do
    arg_router = Module.concat([router_name])
    loaded(arg_router) || Mix.raise("the provided router, #{inspect(arg_router)}, does not exist")
  end

  defp loaded(module) do
    if Code.ensure_loaded?(module), do: module
  end

  defp app_mod(base, name), do: Module.concat([base, name])

  defp web_mod(base, name), do: Module.concat(["#{base}Web", name])

  defp get_file_path(module_name) do
    [compile_infos] = Keyword.get_values(module_name.module_info(), :compile)
    [source] = Keyword.get_values(compile_infos, :source)
    source
  end

  defp get_line_number(_, nil), do: nil

  defp get_line_number(module, function_name) do
    {_, _, _, _, _, _, functions_list} = Code.fetch_docs(module)

    function_infos =
      functions_list
      |> Enum.find(fn {{type, name, _}, _, _, _, _} ->
        type == :function and name == function_name
      end)

    case function_infos do
      {_, line, _, _, _} -> line
      nil -> nil
    end
  end
end<|MERGE_RESOLUTION|>--- conflicted
+++ resolved
@@ -58,16 +58,23 @@
     Mix.Task.run("compile", args)
     Mix.Task.reenable("phx.routes")
 
-<<<<<<< HEAD
-    {router_mod, opts} =
-      case OptionParser.parse(args, switches: [endpoint: :string, router: :string, info: :string]) do
-        {opts, [passed_router], _} -> {router(passed_router, base), opts}
-        {opts, [], _} -> {router(opts[:router], base), opts}
+    {opts, args, _} =
+      OptionParser.parse(args, switches: [endpoint: :string, router: :string, info: :string])
+
+    {router, endpoint} =
+      case args do
+        {opts, [passed_router], _} -> {passed_router, opts[:endpoint]}
+        {opts, [], _} -> {router(opts[:router], base), endpoint(opts[:endpoint], base)}
       end
 
-    case Keyword.get(opts, :info) do
-      nil -> list_routes({router_mod, opts}, base)
-      url -> get_url_info(url, {router_mod, opts})
+    case Keyword.fetch(opts, :info) do
+      {:ok, url} ->
+        get_url_info(url, {router, opts})
+
+      :error ->
+        router
+        |> ConsoleFormatter.format(endpoint)
+        |> Mix.shell().info()
     end
   end
 
@@ -94,21 +101,6 @@
     else
       Mix.shell().info("#{file_path}")
     end
-  end
-
-  def list_routes({router_mod, opts}, base) do
-    router_mod
-    |> ConsoleFormatter.format(endpoint(opts[:endpoint], base))
-    |> Mix.shell().info()
-=======
-    case OptionParser.parse(args, switches: [endpoint: :string, router: :string]) do
-      {opts, [passed_router], _} ->
-        ConsoleFormatter.format(passed_router, opts[:endpoint])
-
-      {opts, [], _} ->
-        ConsoleFormatter.format(router(opts[:router], base), endpoint(opts[:endpoint], base))
-    end
->>>>>>> 811d3c4a
   end
 
   defp endpoint(nil, base) do
