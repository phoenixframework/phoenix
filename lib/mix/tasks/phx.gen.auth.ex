defmodule Mix.Tasks.Phx.Gen.Auth do
  @shortdoc "Generates authentication logic for a resource"

  @moduledoc """
  Generates authentication logic and related views for a resource.

      $ mix phx.gen.auth Accounts User users

  The first argument is the context module followed by the schema module
  and its plural name (used as the schema table name).

  Additional information and security considerations are detailed in the
  [`mix phx.gen.auth` guide](mix_phx_gen_auth.html).

  ## LiveView vs conventional Controllers & Views

  Authentication views can either be generated to use LiveView by passing
  the `--live` option, or they can use conventional Phoenix
  Controllers & Views by passing `--no-live`.

  If neither of these options are provided, a prompt will be displayed.

  Using the `--live` option is advised if you plan on using LiveView
  elsewhere in your application. The user experience when navigating between
  LiveViews can be tightly controlled, allowing you to let your users navigate
  to authentication views without necessarily triggering a new HTTP request
  each time (which would result in a full page load).

  ## Password hashing

  The password hashing mechanism defaults to `bcrypt` for
  Unix systems and `pbkdf2` for Windows systems. Both
  systems use the [Comeonin interface](https://hexdocs.pm/comeonin/).

  The password hashing mechanism can be overridden with the
  `--hashing-lib` option. The following values are supported:

    * `bcrypt` - [bcrypt_elixir](https://hex.pm/packages/bcrypt_elixir)
    * `pbkdf2` - [pbkdf2_elixir](https://hex.pm/packages/pbkdf2_elixir)
    * `argon2` - [argon2_elixir](https://hex.pm/packages/argon2_elixir)

  We recommend developers to consider using `argon2`, which
  is the most robust of all 3. The downside is that `argon2`
  is quite CPU and memory intensive, and you will need more
  powerful instances to run your applications on.

  For more information about choosing these libraries, see the
  [Comeonin project](https://github.com/riverrun/comeonin).

  ## Web namespace

  By default, the controllers and HTML view will be namespaced by the schema name.
  You can customize the web module namespace by passing the `--web` flag with a
  module name, for example:

      $ mix phx.gen.auth Accounts User users --web Warehouse

  Which would generate the controllers, views, templates and associated tests nested in the `MyAppWeb.Warehouse` namespace:

    * `lib/my_app_web/controllers/warehouse/user_auth.ex`
    * `lib/my_app_web/controllers/warehouse/user_confirmation_controller.ex`
    * `lib/my_app_web/controllers/warehouse/user_confirmation_html.ex`
    * `lib/my_app_web/controllers/warehouse/user_confirmation_html/new.html.heex`
    * `test/my_app_web/controllers/warehouse/user_auth_test.exs`
    * `test/my_app_web/controllers/warehouse/user_confirmation_controller_test.exs`
    * and so on...

  ## Multiple invocations

  You can invoke this generator multiple times. This is typically useful
  if you have distinct resources that go through distinct authentication
  workflows:

      $ mix phx.gen.auth Store User users
      $ mix phx.gen.auth Backoffice Admin admins

  ## Binary ids

  The `--binary-id` option causes the generated migration to use
  `binary_id` for its primary key and foreign keys.

  ## Default options

  This generator uses default options provided in the `:generators`
  configuration of your application. These are the defaults:

      config :your_app, :generators,
        binary_id: false,
        sample_binary_id: "11111111-1111-1111-1111-111111111111"

  You can override those options per invocation by providing corresponding
  switches, e.g. `--no-binary-id` to use normal ids despite the default
  configuration.

  ## Custom table names

  By default, the table name for the migration and schema will be
  the plural name provided for the resource. To customize this value,
  a `--table` option may be provided. For example:

      $ mix phx.gen.auth Accounts User users --table accounts_users

  This will cause the generated tables to be named `"accounts_users"` and `"accounts_users_tokens"`.
  """

  use Mix.Task

  alias Mix.Phoenix.{Context, Schema}
  alias Mix.Tasks.Phx.Gen
  alias Mix.Tasks.Phx.Gen.Auth.{HashingLibrary, Injector, Migration}

  @switches [
    web: :string,
    binary_id: :boolean,
    hashing_lib: :string,
    table: :string,
    merge_with_existing_context: :boolean,
    prefix: :string,
    live: :boolean,
    compile: :boolean
  ]

  @doc false
  def run(args, test_opts \\ []) do
    if Mix.Project.umbrella?() do
      Mix.raise("mix phx.gen.auth can only be run inside an application directory")
    end

    {opts, parsed} = OptionParser.parse!(args, strict: @switches)
    validate_args!(parsed)
    hashing_library = build_hashing_library!(opts)
    ecto_base64_dependency = ~s|{:ecto_base64, "~> 0.1.0"}|
    totp_dependency = ~s|{:nimble_totp, "~> 1.0"}|
    qrcode_depencency = ~s|{:eqrcode, "~> 0.1.10"}|

    context_args = OptionParser.to_argv(opts, switches: @switches) ++ parsed
    {context, schema} = Gen.Context.build(context_args, __MODULE__)

    context = 
      context
      |> put_live_option()
      |> put_totp_option()

    Gen.Context.prompt_for_code_injection(context)

    if "--no-compile" not in args do
      # Needed so we can get the ecto adapter and ensure other
      # libraries are loaded.
      Mix.Task.run("compile")
      validate_required_dependencies!()
    end

    ecto_adapter =
      Keyword.get_lazy(
        test_opts,
        :ecto_adapter,
        fn -> get_ecto_adapter!(schema) end
      )

    migration = Migration.build(ecto_adapter)

    binding = [
      context: context,
      schema: schema,
      migration: migration,
      hashing_library: hashing_library,
      web_app_name: web_app_name(context),
      web_namespace: context.web_module,
      endpoint_module: Module.concat([context.web_module, Endpoint]),
      auth_module:
        Module.concat([context.web_module, schema.web_namespace, "#{inspect(schema.alias)}Auth"]),
      router_scope: router_scope(context),
      web_path_prefix: web_path_prefix(schema),
      test_case_options: test_case_options(ecto_adapter),
      live?: Keyword.fetch!(context.opts, :live),
      totp?: Keyword.fetch!(context.opts, :totp)
    ]

    paths = Mix.Phoenix.generator_paths()

    prompt_for_conflicts(context)

    context
    |> copy_new_files(binding, paths)
    |> inject_conn_case_helpers(paths, binding)
    |> inject_config(hashing_library)
    |> maybe_inject_mix_dependency(hashing_library)
    |> maybe_inject_mix_dependency(ecto_base64_dependency)
    |> maybe_inject_mix_dependency(totp_dependency)
    |> maybe_inject_mix_dependency(qrcode_depencency)
    |> inject_routes(paths, binding)
    |> maybe_inject_router_import(binding)
    |> maybe_inject_router_plug()
    |> maybe_inject_app_layout_menu()
    |> Gen.Notifier.maybe_print_mailer_installation_instructions()
    |> print_shell_instructions()
  end

  defp web_app_name(%Context{} = context) do
    context.web_module
    |> inspect()
    |> Phoenix.Naming.underscore()
  end

  defp validate_args!([_, _, _]), do: :ok

  defp validate_args!(_) do
    raise_with_help("Invalid arguments")
  end

  defp validate_required_dependencies! do
    unless Code.ensure_loaded?(Ecto.Adapters.SQL) do
      raise_with_help("mix phx.gen.auth requires ecto_sql", :phx_generator_args)
    end

    if generated_with_no_html?() do
      raise_with_help("mix phx.gen.auth requires phoenix_html", :phx_generator_args)
    end
  end

  defp generated_with_no_html? do
    Mix.Project.config()
    |> Keyword.get(:deps, [])
    |> Enum.any?(fn
      {:phoenix_html, _} -> true
      {:phoenix_html, _, _} -> true
      _ -> false
    end)
    |> Kernel.not()
  end

  defp build_hashing_library!(opts) do
    opts
    |> Keyword.get_lazy(:hashing_lib, &default_hashing_library_option/0)
    |> HashingLibrary.build()
    |> case do
      {:ok, hashing_library} ->
        hashing_library

      {:error, {:unknown_library, unknown_library}} ->
        raise_with_help(
          "Unknown value for --hashing-lib #{inspect(unknown_library)}",
          :hashing_lib
        )
    end
  end

  defp default_hashing_library_option do
    case :os.type() do
      {:unix, _} -> "bcrypt"
      {:win32, _} -> "pbkdf2"
    end
  end

  defp prompt_for_conflicts(context) do
    context
    |> files_to_be_generated()
    |> Mix.Phoenix.prompt_for_conflicts()
  end

  defp files_to_be_generated(%Context{schema: schema, context_app: context_app} = context) do
    singular = schema.singular
    web_pre = Mix.Phoenix.web_path(context_app)
    web_test_pre = Mix.Phoenix.web_test_path(context_app)
    migrations_pre = Mix.Phoenix.context_app_path(context_app, "priv/repo/migrations")
    web_path = to_string(schema.web_path)
    controller_pre = Path.join([web_pre, "controllers", web_path])

<<<<<<< HEAD
    live? = Keyword.get(context.opts, :live) == true
    totp? = Keyword.get(context.opts, :totp) == true

    generated_files = [
      if totp? do
        ["totp_controller.ex": [controller_pre, "#{singular}_totp_controller.ex"]]
      end,
      if live? do
        [
          if totp? do
            ["totp_live.ex": [web_pre, "live", web_path, "#{singular}_totp_live.ex"]]
          end,
          "registration_live.ex": [web_pre, "live", web_path, "#{singular}_registration_live.ex"],
=======
    default_files = [
      "migration.ex": [migrations_pre, "#{timestamp()}_create_#{schema.table}_auth_tables.exs"],
      "notifier.ex": [context.dir, "#{singular}_notifier.ex"],
      "schema.ex": [context.dir, "#{singular}.ex"],
      "schema_token.ex": [context.dir, "#{singular}_token.ex"],
      "auth.ex": [web_pre, web_path, "#{singular}_auth.ex"],
      "auth_test.exs": [web_test_pre, web_path, "#{singular}_auth_test.exs"],
      "session_controller.ex": [controller_pre, "#{singular}_session_controller.ex"],
      "session_controller_test.exs": [
        web_test_pre,
        "controllers",
        web_path,
        "#{singular}_session_controller_test.exs"
      ]
    ]

    case Keyword.fetch(context.opts, :live) do
      {:ok, true} ->
        live_files = [
          "registration_live.ex": [
            web_pre,
            "live",
            web_path,
            "#{singular}_live",
            "registration.ex"
          ],
>>>>>>> 195d8904
          "registration_live_test.exs": [
            web_test_pre,
            "live",
            web_path,
            "#{singular}_live",
            "registration_test.exs"
          ],
          "login_live.ex": [web_pre, "live", web_path, "#{singular}_live", "login.ex"],
          "login_live_test.exs": [
            web_test_pre,
            "live",
            web_path,
            "#{singular}_live",
            "login_test.exs"
          ],
          "reset_password_live.ex": [
            web_pre,
            "live",
            web_path,
            "#{singular}_live",
            "reset_password.ex"
          ],
          "reset_password_live_test.exs": [
            web_test_pre,
            "live",
            web_path,
            "#{singular}_live",
            "reset_password_test.exs"
          ],
          "forgot_password_live.ex": [
            web_pre,
            "live",
            web_path,
            "#{singular}_live",
            "forgot_password.ex"
          ],
          "forgot_password_live_test.exs": [
            web_test_pre,
            "live",
            web_path,
            "#{singular}_live",
            "forgot_password_test.exs"
          ],
          "settings_live.ex": [web_pre, "live", web_path, "#{singular}_live", "settings.ex"],
          "settings_live_test.exs": [
            web_test_pre,
            "live",
            web_path,
            "#{singular}_live",
            "settings_test.exs"
          ],
          "confirmation_live.ex": [
            web_pre,
            "live",
            web_path,
            "#{singular}_live",
            "confirmation.ex"
          ],
          "confirmation_live_test.exs": [
            web_test_pre,
            "live",
            web_path,
            "#{singular}_live",
            "confirmation_test.exs"
          ],
          "confirmation_instructions_live.ex": [
            web_pre,
            "live",
            web_path,
            "#{singular}_live",
            "confirmation_instructions.ex"
          ],
          "confirmation_instructions_live_test.exs": [
            web_test_pre,
            "live",
            web_path,
            "#{singular}_live",
            "confirmation_instructions_test.exs"
          ]
        ]
      else
        [
          if totp? do
            ["totp_html.ex": [controller_pre, "#{singular}_totp_html.ex"],
            "totp_new.html.heex": [controller_pre, "#{singular}_totp_html", "new.html.heex"]]
          end,
          "confirmation_html.ex": [controller_pre, "#{singular}_confirmation_html.ex"],
          "confirmation_new.html.heex": [
            controller_pre,
            "#{singular}_confirmation_html",
            "new.html.heex"
          ],
          "confirmation_edit.html.heex": [
            controller_pre,
            "#{singular}_confirmation_html",
            "edit.html.heex"
          ],
          "confirmation_controller.ex": [controller_pre, "#{singular}_confirmation_controller.ex"],
          "confirmation_controller_test.exs": [
            web_test_pre,
            "controllers",
            web_path,
            "#{singular}_confirmation_controller_test.exs"
          ],
          "registration_new.html.heex": [
            controller_pre,
            "#{singular}_registration_html",
            "new.html.heex"
          ],
          "registration_controller.ex": [controller_pre, "#{singular}_registration_controller.ex"],
          "registration_controller_test.exs": [
            web_test_pre,
            "controllers",
            web_path,
            "#{singular}_registration_controller_test.exs"
          ],
          "registration_html.ex": [controller_pre, "#{singular}_registration_html.ex"],
          "reset_password_html.ex": [controller_pre, "#{singular}_reset_password_html.ex"],
          "reset_password_controller.ex": [
            controller_pre,
            "#{singular}_reset_password_controller.ex"
          ],
          "reset_password_controller_test.exs": [
            web_test_pre,
            "controllers",
            web_path,
            "#{singular}_reset_password_controller_test.exs"
          ],
          "reset_password_edit.html.heex": [
            controller_pre,
            "#{singular}_reset_password_html",
            "edit.html.heex"
          ],
          "reset_password_new.html.heex": [
            controller_pre,
            "#{singular}_reset_password_html",
            "new.html.heex"
          ],
          "session_html.ex": [controller_pre, "#{singular}_session_html.ex"],
          "session_new.html.heex": [controller_pre, "#{singular}_session_html", "new.html.heex"],
          
          "settings_html.ex": [web_pre, "controllers", web_path, "#{singular}_settings_html.ex"],
          "settings_controller.ex": [controller_pre, "#{singular}_settings_controller.ex"],
          "settings_edit.html.heex": [
            controller_pre,
            "#{singular}_settings_html",
            "edit.html.heex"
          ],
          "settings_controller_test.exs": [
            web_test_pre,
            "controllers",
            web_path,
            "#{singular}_settings_controller_test.exs"
          ]
        ]
      end,
      "migration.ex": [migrations_pre, "#{timestamp()}_create_#{schema.table}_auth_tables.exs"],
      "notifier.ex": [context.dir, "#{singular}_notifier.ex"],
      "schema.ex": [context.dir, "#{singular}.ex"],
      "schema_token.ex": [context.dir, "#{singular}_token.ex"],
      "auth.ex": [web_pre, web_path, "#{singular}_auth.ex"],
      "auth_test.exs": [web_test_pre, web_path, "#{singular}_auth_test.exs"],
      "session_controller.ex": [controller_pre, "#{singular}_session_controller.ex"],
      "session_controller_test.exs": [
        web_test_pre,
        "controllers",
        web_path,
        "#{singular}_session_controller_test.exs"
      ]
    ]

    generated_files
    |> List.flatten()
    |> Enum.reject(&is_nil/1)
    |> remap_files()
  end

  defp remap_files(files) do
    for {source, dest} <- files, do: {:eex, to_string(source), Path.join(dest)}
  end

  defp copy_new_files(%Context{} = context, binding, paths) do
    files = files_to_be_generated(context)
    Mix.Phoenix.copy_from(paths, "priv/templates/phx.gen.auth", binding, files)
    inject_context_functions(context, paths, binding)
    inject_tests(context, paths, binding)
    inject_context_test_fixtures(context, paths, binding)

    context
  end

  defp inject_context_functions(%Context{file: file} = context, paths, binding) do
    Gen.Context.ensure_context_file_exists(context, paths, binding)

    paths
    |> Mix.Phoenix.eval_from("priv/templates/phx.gen.auth/context_functions.ex", binding)
    |> prepend_newline()
    |> inject_before_final_end(file)
  end

  defp inject_tests(%Context{test_file: test_file} = context, paths, binding) do
    Gen.Context.ensure_test_file_exists(context, paths, binding)

    paths
    |> Mix.Phoenix.eval_from("priv/templates/phx.gen.auth/test_cases.exs", binding)
    |> prepend_newline()
    |> inject_before_final_end(test_file)
  end

  defp inject_context_test_fixtures(
         %Context{test_fixtures_file: test_fixtures_file} = context,
         paths,
         binding
       ) do
    Gen.Context.ensure_test_fixtures_file_exists(context, paths, binding)

    paths
    |> Mix.Phoenix.eval_from("priv/templates/phx.gen.auth/context_fixtures_functions.ex", binding)
    |> prepend_newline()
    |> inject_before_final_end(test_fixtures_file)
  end

  defp inject_conn_case_helpers(%Context{} = context, paths, binding) do
    test_file = "test/support/conn_case.ex"

    paths
    |> Mix.Phoenix.eval_from("priv/templates/phx.gen.auth/conn_case.exs", binding)
    |> inject_before_final_end(test_file)

    context
  end

  defp inject_routes(%Context{context_app: ctx_app} = context, paths, binding) do
    web_prefix = Mix.Phoenix.web_path(ctx_app)
    file_path = Path.join(web_prefix, "router.ex")

    paths
    |> Mix.Phoenix.eval_from("priv/templates/phx.gen.auth/routes.ex", binding)
    |> inject_before_final_end(file_path)

    context
  end

  defp maybe_inject_mix_dependency(context, %HashingLibrary{} = lib) do
    maybe_inject_mix_dependency(context, lib.mix_dependency)
  end

  defp maybe_inject_mix_dependency(%Context{context_app: ctx_app} = context, mix_dependency) do
    file_path = Mix.Phoenix.context_app_path(ctx_app, "mix.exs")

    file = File.read!(file_path)

    case Injector.mix_dependency_inject(file, mix_dependency) do
      {:ok, new_file} ->
        print_injecting(file_path)
        File.write!(file_path, new_file)

      :already_injected ->
        :ok

      {:error, :unable_to_inject} ->
        Mix.shell().info("""

        Add your #{mix_dependency} dependency to #{file_path}:

            defp deps do
              [
                #{mix_dependency},
                ...
              ]
            end
        """)
    end

    context
  end

  defp maybe_inject_router_import(%Context{context_app: ctx_app} = context, binding) do
    web_prefix = Mix.Phoenix.web_path(ctx_app)
    file_path = Path.join(web_prefix, "router.ex")
    auth_module = Keyword.fetch!(binding, :auth_module)
    inject = "import #{inspect(auth_module)}"
    use_line = "use #{inspect(context.web_module)}, :router"

    help_text = """
    Add your #{inspect(auth_module)} import to #{Path.relative_to_cwd(file_path)}:

        defmodule #{inspect(context.web_module)}.Router do
          #{use_line}

          # Import authentication plugs
          #{inject}

          ...
        end
    """

    with {:ok, file} <- read_file(file_path),
         {:ok, new_file} <-
           Injector.inject_unless_contains(
             file,
             inject,
             &String.replace(&1, use_line, "#{use_line}\n\n  #{&2}")
           ) do
      print_injecting(file_path, " - imports")
      File.write!(file_path, new_file)
    else
      :already_injected ->
        :ok

      {:error, :unable_to_inject} ->
        Mix.shell().info("""

        #{help_text}
        """)

      {:error, {:file_read_error, _}} ->
        print_injecting(file_path)
        print_unable_to_read_file_error(file_path, help_text)
    end

    context
  end

  defp maybe_inject_router_plug(%Context{context_app: ctx_app} = context) do
    web_prefix = Mix.Phoenix.web_path(ctx_app)
    file_path = Path.join(web_prefix, "router.ex")
    help_text = Injector.router_plug_help_text(file_path, context)

    with {:ok, file} <- read_file(file_path),
         {:ok, new_file} <- Injector.router_plug_inject(file, context) do
      print_injecting(file_path, " - plug")
      File.write!(file_path, new_file)
    else
      :already_injected ->
        :ok

      {:error, :unable_to_inject} ->
        Mix.shell().info("""

        #{help_text}
        """)

      {:error, {:file_read_error, _}} ->
        print_injecting(file_path)
        print_unable_to_read_file_error(file_path, help_text)
    end

    context
  end

  defp maybe_inject_app_layout_menu(%Context{} = context) do
    schema = context.schema

    if file_path = get_layout_html_path(context) do
      case Injector.app_layout_menu_inject(schema, File.read!(file_path)) do
        {:ok, new_content} ->
          print_injecting(file_path)
          File.write!(file_path, new_content)

        :already_injected ->
          :ok

        {:error, :unable_to_inject} ->
          Mix.shell().info("""

          #{Injector.app_layout_menu_help_text(file_path, schema)}
          """)
      end
    else
      {_dup, inject} = Injector.app_layout_menu_code_to_inject(schema)

      missing =
        context
        |> potential_layout_file_paths()
        |> Enum.map_join("\n", &"  * #{&1}")

      Mix.shell().error("""

      Unable to find an application layout file to inject user menu items.

      Missing files:

      #{missing}

      Please ensure this phoenix app was not generated with
      --no-html. If you have changed the name of your application
      layout file, please add the following code to it where you'd
      like the #{schema.singular} menu items to be rendered.

      #{inject}
      """)
    end

    context
  end

  defp get_layout_html_path(%Context{} = context) do
    context
    |> potential_layout_file_paths()
    |> Enum.find(&File.exists?/1)
  end

  defp potential_layout_file_paths(%Context{context_app: ctx_app}) do
    web_prefix = Mix.Phoenix.web_path(ctx_app)

    for file_name <- ~w(root.html.heex app.html.heex) do
      Path.join([web_prefix, "components", "layouts", file_name])
    end
  end

  defp inject_config(context, %HashingLibrary{} = hashing_library) do
    file_path =
      if Mix.Phoenix.in_umbrella?(File.cwd!()) do
        Path.expand("../../")
      else
        File.cwd!()
      end
      |> Path.join("config/test.exs")

    file =
      case read_file(file_path) do
        {:ok, file} -> file
        {:error, {:file_read_error, _}} -> "use Mix.Config\n"
      end

    case Injector.test_config_inject(file, hashing_library) do
      {:ok, new_file} ->
        print_injecting(file_path)
        File.write!(file_path, new_file)

      :already_injected ->
        :ok

      {:error, :unable_to_inject} ->
        help_text = Injector.test_config_help_text(file_path, hashing_library)

        Mix.shell().info("""

        #{help_text}
        """)
    end

    context
  end

  defp print_shell_instructions(%Context{} = context) do
    Mix.shell().info("""

    Please re-fetch your dependencies with the following command:

        $ mix deps.get

    Remember to update your repository by running migrations:

        $ mix ecto.migrate

    Once you are ready, visit "/#{context.schema.plural}/register"
    to create your account and then access "/dev/mailbox" to
    see the account confirmation email.
    """)

    context
  end

  defp router_scope(%Context{schema: schema} = context) do
    prefix = Module.concat(context.web_module, schema.web_namespace)

    if schema.web_namespace do
      ~s|"/#{schema.web_path}", #{inspect(prefix)}, as: :#{schema.web_path}|
    else
      ~s|"/", #{inspect(context.web_module)}|
    end
  end

  defp web_path_prefix(%Schema{web_path: nil}), do: ""
  defp web_path_prefix(%Schema{web_path: web_path}), do: "/" <> web_path

  defp inject_before_final_end(content_to_inject, file_path) do
    with {:ok, file} <- read_file(file_path),
         {:ok, new_file} <- Injector.inject_before_final_end(file, content_to_inject) do
      print_injecting(file_path)
      File.write!(file_path, new_file)
    else
      :already_injected ->
        :ok

      {:error, {:file_read_error, _}} ->
        print_injecting(file_path)

        print_unable_to_read_file_error(
          file_path,
          """

          Please add the following to the end of your equivalent
          #{Path.relative_to_cwd(file_path)} module:

          #{indent_spaces(content_to_inject, 2)}
          """
        )
    end
  end

  defp read_file(file_path) do
    case File.read(file_path) do
      {:ok, file} -> {:ok, file}
      {:error, reason} -> {:error, {:file_read_error, reason}}
    end
  end

  defp indent_spaces(string, number_of_spaces)
       when is_binary(string) and is_integer(number_of_spaces) do
    indent = String.duplicate(" ", number_of_spaces)

    string
    |> String.split("\n")
    |> Enum.map_join("\n", &(indent <> &1))
  end

  defp timestamp do
    {{y, m, d}, {hh, mm, ss}} = :calendar.universal_time()
    "#{y}#{pad(m)}#{pad(d)}#{pad(hh)}#{pad(mm)}#{pad(ss)}"
  end

  defp pad(i) when i < 10, do: <<?0, ?0 + i>>
  defp pad(i), do: to_string(i)

  defp prepend_newline(string) when is_binary(string), do: "\n" <> string

  defp get_ecto_adapter!(%Schema{repo: repo}) do
    if Code.ensure_loaded?(repo) do
      repo.__adapter__()
    else
      Mix.raise("Unable to find #{inspect(repo)}")
    end
  end

  defp print_injecting(file_path, suffix \\ []) do
    Mix.shell().info([:green, "* injecting ", :reset, Path.relative_to_cwd(file_path), suffix])
  end

  defp print_unable_to_read_file_error(file_path, help_text) do
    Mix.shell().error(
      """

      Unable to read file #{Path.relative_to_cwd(file_path)}.

      #{help_text}
      """
      |> indent_spaces(2)
    )
  end

  @doc false
  def raise_with_help(msg) do
    raise_with_help(msg, :general)
  end

  defp raise_with_help(msg, :general) do
    Mix.raise("""
    #{msg}

    mix phx.gen.auth expects a context module name, followed by
    the schema module and its plural name (used as the schema
    table name).

    For example:

        mix phx.gen.auth Accounts User users

    The context serves as the API boundary for the given resource.
    Multiple resources may belong to a context and a resource may be
    split over distinct contexts (such as Accounts.User and Payments.User).
    """)
  end

  defp raise_with_help(msg, :phx_generator_args) do
    Mix.raise("""
    #{msg}

    mix phx.gen.auth must be installed into a Phoenix 1.5 app that
    contains ecto and html templates.

        mix phx.new my_app
        mix phx.new my_app --umbrella
        mix phx.new my_app --database mysql

    Apps generated with --no-ecto or --no-html are not supported.
    """)
  end

  defp raise_with_help(msg, :hashing_lib) do
    Mix.raise("""
    #{msg}

    mix phx.gen.auth supports the following values for --hashing-lib

      * bcrypt
      * pbkdf2
      * argon2

    Visit https://github.com/riverrun/comeonin for more information
    on choosing a library.
    """)
  end

  defp test_case_options(Ecto.Adapters.Postgres), do: ", async: true"
  defp test_case_options(adapter) when is_atom(adapter), do: ""

  defp put_live_option(schema) do
    case Keyword.fetch(schema.opts, :live) do
      {:ok, _live?} ->
        schema

      _ ->
        Mix.shell().info("""
        An authentication system can be created in two different ways:
        - Using Phoenix.LiveView (default)
        - Using Phoenix.Controller only\
        """)

        live? = Mix.shell().yes?("Do you want to create a LiveView based authentication system?")
        Map.put(schema, :opts, Keyword.put_new(schema.opts, :live, live?))
    end
  end

  defp put_totp_option(schema) do
    case Keyword.fetch(schema.opts, :totp) do
      {:ok, _totp?} -> 
        schema

      _ -> 
        totp? = Mix.shell().yes?("Do you want to generate two-factor authentication too?")
        Map.put(schema, :opts, Keyword.put_new(schema.opts, :totp, totp?))
    end
  end
end<|MERGE_RESOLUTION|>--- conflicted
+++ resolved
@@ -266,7 +266,6 @@
     web_path = to_string(schema.web_path)
     controller_pre = Path.join([web_pre, "controllers", web_path])
 
-<<<<<<< HEAD
     live? = Keyword.get(context.opts, :live) == true
     totp? = Keyword.get(context.opts, :totp) == true
 
@@ -277,37 +276,9 @@
       if live? do
         [
           if totp? do
-            ["totp_live.ex": [web_pre, "live", web_path, "#{singular}_totp_live.ex"]]
+            ["totp_live.ex": [web_pre, "live", web_path, "#{singular}_live", "totp.ex"]]
           end,
-          "registration_live.ex": [web_pre, "live", web_path, "#{singular}_registration_live.ex"],
-=======
-    default_files = [
-      "migration.ex": [migrations_pre, "#{timestamp()}_create_#{schema.table}_auth_tables.exs"],
-      "notifier.ex": [context.dir, "#{singular}_notifier.ex"],
-      "schema.ex": [context.dir, "#{singular}.ex"],
-      "schema_token.ex": [context.dir, "#{singular}_token.ex"],
-      "auth.ex": [web_pre, web_path, "#{singular}_auth.ex"],
-      "auth_test.exs": [web_test_pre, web_path, "#{singular}_auth_test.exs"],
-      "session_controller.ex": [controller_pre, "#{singular}_session_controller.ex"],
-      "session_controller_test.exs": [
-        web_test_pre,
-        "controllers",
-        web_path,
-        "#{singular}_session_controller_test.exs"
-      ]
-    ]
-
-    case Keyword.fetch(context.opts, :live) do
-      {:ok, true} ->
-        live_files = [
-          "registration_live.ex": [
-            web_pre,
-            "live",
-            web_path,
-            "#{singular}_live",
-            "registration.ex"
-          ],
->>>>>>> 195d8904
+          "registration_live.ex": [web_pre, "live", web_path, "#{singular}_live", "registration.ex"],
           "registration_live_test.exs": [
             web_test_pre,
             "live",
