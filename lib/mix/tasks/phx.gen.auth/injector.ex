--- conflicted
+++ resolved
@@ -159,11 +159,6 @@
   @doc """
   Menu code to inject into the application layout template.
   """
-<<<<<<< HEAD
-  @spec app_layout_menu_code_to_inject(schema) :: String.t()
-  def app_layout_menu_code_to_inject(%Schema{} = schema) do
-    "<%= render(\"#{app_layout_menu_template_name(schema)}\", assigns) %>"
-=======
   def app_layout_menu_code_to_inject(%Schema{} = schema, padding \\ 4, newline \\ "\n") do
     already_injected_str = "#{schema.route_prefix}/log_in"
 
@@ -181,7 +176,6 @@
     """
 
     {already_injected_str, indent_spaces(template, padding, newline)}
->>>>>>> b1efc790
   end
 
   defp formatting_info(template, tag) do
