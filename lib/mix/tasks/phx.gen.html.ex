--- conflicted
+++ resolved
@@ -107,9 +107,6 @@
     {context, schema} = Gen.Context.build(args)
     Gen.Context.prompt_for_code_injection(context)
 
-<<<<<<< HEAD
-    binding = [context: context, schema: schema]
-=======
     {conn_scope, context_scope_prefix} =
       if schema.scope do
         base = "conn.assigns.#{schema.scope.assign_key}"
@@ -123,12 +120,10 @@
       schema: schema,
       primary_key: schema.opts[:primary_key] || :id,
       scope: schema.scope,
-      inputs: inputs(schema),
       conn_scope: conn_scope,
       context_scope_prefix: context_scope_prefix
     ]
 
->>>>>>> bcc984d2
     paths = Mix.Phoenix.generator_paths()
 
     prompt_for_conflicts(context)
