--- conflicted
+++ resolved
@@ -693,11 +693,7 @@
 
 There is a fourth `router_opts` argument that can be passed. These options are outlined in the `Phoenix.Router.scope/2` documentation.
 
-<<<<<<< HEAD
 `BackgroundJob.Plug` can be implemented as any Module Plug discussed in the [Plug guide](plug.html). Note though it is not advised to forward to another Phoenix endpoint. This is because plugs defined by your app and the forwarded endpoint would be invoked twice, which may lead to errors.
-=======
-`BackgroundJob.Plug` can be implemented as any module plug discussed in the [Plug guide](plug.html). Note though it is not advised to forward to another Phoenix endpoint. This is because plugs defined by your app and the forwarded endpoint would be invoked twice, which may lead to errors.
->>>>>>> 39947182
 
 ## Summary
 
