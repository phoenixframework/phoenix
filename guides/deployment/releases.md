--- conflicted
+++ resolved
@@ -154,11 +154,7 @@
 FROM elixir:1.9.0-alpine as build
 
 # install build dependencies
-<<<<<<< HEAD
-RUN apk add --update build-base nodejs npm
-=======
-RUN apk add --update git build-base npm yarn python
->>>>>>> 198138cd
+RUN apk add --update build-base npm git
 
 # prepare build dir
 RUN mkdir /app
