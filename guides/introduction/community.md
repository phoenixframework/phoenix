# Community

The Elixir and Phoenix communities are friendly and welcoming. All questions and comments are valuable, so please come join the discussion!

There are a number of places to connect with community members at all experience levels.

  * We're on Libera IRC in the [\#elixir](https://web.libera.chat/?channels=#elixir) channel.

  * Feel free to join and check out the #phoenix channel on [Discord](https://discord.gg/elixir).

  * Read about [bug reports](https://github.com/phoenixframework/phoenix/blob/main/CONTRIBUTING.md#bug-reports) or open an issue in the Phoenix [issue tracker](https://github.com/phoenixframework/phoenix/issues).

  * Ask or answer questions about Phoenix on [Elixir Forum](https://elixirforum.com/c/phoenix-forum) or [Stack Overflow](https://stackoverflow.com/questions/tagged/phoenix-framework).

  * Follow the Phoenix Framework on [Twitter](https://twitter.com/elixirphoenix).

The Security Working Group of the Erlang Ecosystem Foundation also publishes in-depth documents about [security best practices for Erlang, Elixir, and Phoenix](https://erlef.github.io/security-wg/web_app_security_best_practices_beam/).

## Books

  * [Programming Phoenix LiveView - Interactive Elixir Web Programming Without Writing Any JavaScript - 2023 (by Bruce Tate and Sophie DeBenedetto)](https://pragprog.com/titles/liveview/programming-phoenix-liveview/)

  * [Phoenix Tutorial (Phoenix 1.6)](https://thephoenixtutorial.org/) - [Free to read online](https://thephoenixtutorial.org/book)

  * [Real-Time Phoenix - Build Highly Scalable Systems with Channels (by Stephen Bussey - 2020)](https://pragprog.com/titles/sbsockets/real-time-phoenix/)

  * [Programming Phoenix 1.4 (by Bruce Tate, Chris McCord, and José Valim - 2019)](https://pragprog.com/titles/phoenix14/programming-phoenix-1-4/)

  * [Phoenix in Action (by Geoffrey Lessel - 2019)](https://manning.com/books/phoenix-in-action)

  * [Phoenix Inside Out - Book Series (by Shankar Dhanasekaran - 2017)](https://shankardevy.com/phoenix-book/). First book of the series Mastering Phoenix Framework is [free to read online](https://shankardevy.com/phoenix-inside-out-mpf/)

  * [Functional Web Development with Elixir, OTP, and Phoenix Rethink the Modern Web App (by Lance Halvorsen - 2017)](https://pragprog.com/titles/lhelph/functional-web-development-with-elixir-otp-and-phoenix/)

## Screencasts/Courses

<<<<<<< HEAD
  * [Free Bootcamp: Fullstack Elixir and Phoenix (by TechSchool - updated regularly)](https://techschool.dev/en/bootcamps/fullstack-elixir-and-phoenix)
=======
  * [Learn Phoenix LiveView (by George Arrowsmith - 2024)](https://phoenixliveview.com)
>>>>>>> a93de705

  * [Phoenix LiveView Free Course (by The Pragmatic Studio - 2023)](https://pragmaticstudio.com/courses/phoenix-liveview)

  * [Build It With Phoenix video course (by Geoffrey Lessel - 2023)](https://builditwithphoenix.com)

  * [Free Crash Course: Phoenix LiveView (by Productive Programmer - 2023)](https://www.productiveprogrammer.com/learn-phoenix-liveview-free)

  * [Phoenix on Rails: Elixir and Phoenix for Ruby on Rails developers (by George Arrowsmith - 2023)](https://phoenixonrails.com)

  * [Groxio LiveView: Self Study Program (by Bruce Tate - 2020)](https://grox.io/language/liveview/course)

  * [Alchemist Camp: Learn Elixir and Phoenix by building (2018-2022)](https://alchemist.camp/episodes)

  * [The Complete Elixir and Phoenix Bootcamp Master Functional Programming Techniques with Elixir and Phoenix while Learning to Build Compelling Web Applications (by Stephen Grider - 2017)](https://www.udemy.com/the-complete-elixir-and-phoenix-bootcamp-and-tutorial/)

  * [Discover Elixir & Phoenix (by Tristan Edwards - 2017)](https://www.ludu.co/course/discover-elixir-phoenix)

  * [Phoenix Framework Tutorial (by Tensor Programming - 2017)](https://www.youtube.com/watch?v=irDC1nWKhZ8&index=6&list=PLJbE2Yu2zumAgKjSPyFtvYjP5LqgzafQq)

  * [Getting Started with Phoenix (by Pluralsight - 2017)](https://www.pluralsight.com/courses/phoenix-getting-started)

  * [LearnPhoenix.tv: Learn how to Build Fast, Dependable Web Apps with Phoenix (2017)](https://www.learnphoenix.tv/)

  * [LearnPhoenix.io: Build Scalable, Real-Time Apps with Phoenix, React, and React Native (2016)](https://www.learnphoenix.io/)<|MERGE_RESOLUTION|>--- conflicted
+++ resolved
@@ -34,11 +34,9 @@
 
 ## Screencasts/Courses
 
-<<<<<<< HEAD
-  * [Free Bootcamp: Fullstack Elixir and Phoenix (by TechSchool - updated regularly)](https://techschool.dev/en/bootcamps/fullstack-elixir-and-phoenix)
-=======
+  * [Free Bootcamp: Fullstack Elixir and Phoenix (by TechSchool - 2024)](https://techschool.dev/en/bootcamps/fullstack-elixir-and-phoenix)
+
   * [Learn Phoenix LiveView (by George Arrowsmith - 2024)](https://phoenixliveview.com)
->>>>>>> a93de705
 
   * [Phoenix LiveView Free Course (by The Pragmatic Studio - 2023)](https://pragmaticstudio.com/courses/phoenix-liveview)
 
