# Contexts

So far, we've built pages, wired up controller actions through our routers, and learned how Ecto allows data to be validated and persisted. Now it's time to tie it all together by writing web-facing features that interact with our greater Elixir application.

When building a Phoenix project, we are first and foremost building an Elixir application. Phoenix's job is to provide a web interface into our Elixir application. Naturally, we compose our applications with modules and functions, but simply defining a module with a few functions isn't enough when designing an application. It's vital to think about your application design when writing code. Let's find out how.

> How to read this guide:
Using the context generators is a great way for beginners and intermediate Elixir programmers alike to get up and running quickly while thoughtfully designing their applications. This guide focuses on those readers. On the other hand, experienced developers may get more mileage from nuanced discussions around application design. For those readers, we include a frequently asked questions (FAQ) section at the end of the guide which brings different perspectives to some design decisions made throughout the guide. Beginners can safely skip the FAQ sections and return later when they're ready to dig deeper.

## Thinking about design

Contexts are dedicated modules that expose and group related functionality. For example, anytime you call Elixir's standard library, be it `Logger.info/1` or `Stream.map/2`, you are accessing different contexts. Internally, Elixir's logger is made of multiple modules, but we never interact with those modules directly. We call the `Logger` module the context, exactly because it exposes and groups all of the logging functionality.

Phoenix projects are structured like Elixir and any other Elixir project – we split our code into contexts. A context will group related functionality, such as posts and comments, often encapsulating patterns such as data access and data validation. By using contexts, we decouple and isolate our systems into manageable, independent parts.

Let's use these ideas to build out our web application. Our goal is to build a user system as well as a basic content management system for adding and editing page content. Let's get started!

### Adding an Accounts Context

User accounts are often wide-reaching across a platform so it's important to think upfront about writing a well-defined interface. With that in mind, our goal is to build an accounts API that handles creating, updating, and deleting user accounts, as well as authenticating user credentials. We'll start off with basic features, but as we add authentication later, we'll see how starting with a solid foundation allows us to grow our application naturally as we add functionality.

Phoenix includes the `phx.gen.html`, `phx.gen.json`, and `phx.gen.context` generators that apply the ideas of isolating functionality in our applications into contexts. These generators are a great way to hit the ground running while Phoenix nudges you in the right direction to grow your application. Let's put these tools to use for our new user accounts context.

In order to run the context generators, we need to come up with a module name that groups the related functionality that we're building. In the [Ecto guide](ecto.html), we saw how we can use Changesets and Repos to validate and persist user schemas, but we didn't integrate this with our application at large. In fact, we didn't think about where a "user" in our application should live at all. Let's take a step back and think about the different parts of our system. We know that we'll have users of our product. Along with users comes things like account login credentials and user registration. An `Accounts` context in our system is a natural place for our user functionality to live.

> Naming things is hard. If you're stuck when trying to come up with a context name when the grouped functionality in your system isn't yet clear, you can simply use the plural form of the resource you're creating. For example, a `Users` context for managing users. As you grow your application and the parts of your system become clear, you can simply rename the context to a more refined name at a later time.

Before we use the generators, we need to undo the changes we made in the Ecto guide, so we can give our user schema a proper home. Run these commands to undo our previous work:

```console
$ rm lib/hello/user.ex
$ rm priv/repo/migrations/*_create_users.exs
```

Next, let's reset our database so we also discard the table we have just removed:

```console
$ mix ecto.reset
Generated hello app
The database for Hello.Repo has been dropped
The database for Hello.Repo has been created

14:38:37.418 [info]  Already up
```

Now we're ready to create our accounts context. We'll use the `phx.gen.html` task which creates a context module that wraps up Ecto access for creating, updating, and deleting users, along with web files like controllers and templates for the web interface into our context. Run the following command at your project root:

```console
$ mix phx.gen.html Accounts User users name:string \
username:string:unique

* creating lib/hello_web/controllers/user_controller.ex
* creating lib/hello_web/templates/user/edit.html.eex
* creating lib/hello_web/templates/user/form.html.eex
* creating lib/hello_web/templates/user/index.html.eex
* creating lib/hello_web/templates/user/new.html.eex
* creating lib/hello_web/templates/user/show.html.eex
* creating lib/hello_web/views/user_view.ex
* creating test/hello_web/controllers/user_controller_test.exs
* creating lib/hello/accounts/user.ex
* creating priv/repo/migrations/20170629175236_create_users.exs
* creating lib/hello/accounts.ex
* injecting lib/hello/accounts.ex
* creating test/hello/accounts_test.exs
* injecting test/hello/accounts_test.exs

Add the resource to your browser scope in lib/hello_web/router.ex:

    resources "/users", UserController


Remember to update your repository by running migrations:

    $ mix ecto.migrate

```

Phoenix generated the web files as expected in `lib/hello_web/`. We can also see our context files were generated inside a `lib/hello/accounts.ex` file and our user schema in the directory of the same name. Note the difference between `lib/hello` and `lib/hello_web`. We have an `Accounts` module to serve as the public API for account functionality, as well as an `Accounts.User` struct, which is an Ecto schema for casting and validating user account data. Phoenix also provided web and context tests for us, which we'll look at later. For now, let's follow the instructions and add the route according to the console instructions, in `lib/hello_web/router.ex`:

```elixir
  scope "/", HelloWeb do
    pipe_through :browser

    get "/", PageController, :index
+   resources "/users", UserController
  end
```

With the new route in place, Phoenix reminds us to update our repo by running `mix ecto.migrate`. Let's do that now:

```console
$ mix ecto.migrate

[info]  == Running Hello.Repo.Migrations.CreateUsers.change/0 forward

[info]  create table users

[info]  create index users_username_index

[info]  == Migrated in 0.0s
```

Before we jump into the generated code, let's start the server with `mix phx.server` and visit [http://localhost:4000/users](http://localhost:4000/users). Let's follow the "New User" link and click the "Submit" button without providing any input. We should be greeted with the following output:

```
Oops, something went wrong! Please check the errors below.
```

When we submit the form, we can see all the validation errors inline with the inputs. Nice! Out of the box, the context generator included the schema fields in our form template and we can see our default validations for required inputs are in effect. Let's enter some example user data and resubmit the form:

```
User created successfully.

Show User
Name: Chris McCord
Username: chrismccord
```

If we follow the "Back" link, we get a list of all users, which should contain the one we just created. Likewise, we can update this record or delete it. Now that we've seen how it works in the browser, it's time to take a look at the generated code.

## Starting With Generators

That little `phx.gen.html` command packed a surprising punch. We got a lot of functionality out-of-the-box for creating, updating, and deleting users. This is far from a full-featured app, but remember, generators are first and foremost learning tools and a starting point for you to begin building real features. Code generation can't solve all your problems, but it will teach you the ins and outs of Phoenix and nudge you towards the proper mind-set when designing your application.

Let's first check out the `UserController` that was generated in `lib/hello_web/controllers/user_controller.ex`:


```elixir
defmodule HelloWeb.UserController do
  use HelloWeb, :controller

  alias Hello.Accounts
  alias Hello.Accounts.User

  def index(conn, _params) do
    users = Accounts.list_users()
    render(conn, "index.html", users: users)
  end

  def new(conn, _params) do
    changeset = Accounts.change_user(%User{})
    render(conn, "new.html", changeset: changeset)
  end

  def create(conn, %{"user" => user_params}) do
    case Accounts.create_user(user_params) do
      {:ok, user} ->
        conn
        |> put_flash(:info, "User created successfully.")
        |> redirect(to: Routes.user_path(conn, :show, user))
      {:error, %Ecto.Changeset{} = changeset} ->
        render(conn, "new.html", changeset: changeset)
    end
  end
  ...
end
```

We've seen how controllers work in our [controller guide](controllers.html), so the code probably isn't too surprising. What is worth noticing is how our controller calls into the `Accounts` context. We can see that the `index` action fetches a list of users with `Accounts.list_users/0`, and how users are persisted in the `create` action with `Accounts.create_user/1`. We haven't yet looked at the accounts context, so we don't yet know how user fetching and creation is happening under the hood – *but that's the point*. Our Phoenix controller is the web interface into our greater application. It shouldn't be concerned with the details of how users are fetched from the database or persisted into storage. We only care about telling our application to perform some work for us. This is great because our business logic and storage details are decoupled from the web layer of our application. If we move to a full-text storage engine later for fetching users instead of a SQL query, our controller doesn't need to be changed. Likewise, we can reuse our context code from any other interface in our application, be it a channel, mix task, or long-running process importing CSV data.

In the case of our `create` action, when we successfully create a user, we use `Phoenix.Controller.put_flash/3` to show a success message, and then we redirect to the `user_path`'s show page. Conversely, if `Accounts.create_user/1` fails, we render our `"new.html"` template and pass along the Ecto changeset for the template to lift error messages from.

Next, let's dig deeper and check out our `Accounts` context in `lib/hello/accounts.ex`:

```elixir
defmodule Hello.Accounts do
  @moduledoc """
  The Accounts context.
  """

  import Ecto.Query, warn: false
  alias Hello.Repo

  alias Hello.Accounts.User

  @doc """
  Returns the list of users.

  ## Examples

      iex> list_users()
      [%User{}, ...]

  """
  def list_users do
    Repo.all(User)
  end
  ...
end
```

This module will be the public API for all account functionality in our system. For example, in addition to user account management, we may also handle user login credentials, account preferences, and password reset generation. If we look at the `list_users/0` function, we can see the private details of user fetching. And it's super simple. We have a call to `Repo.all(User)`. We saw how Ecto repo queries worked in [the Ecto guide](ecto.html), so this call should look familiar. Our `list_users` function is a generalized function specifying the *intent* of our code – namely to list users. The details of that intent where we use our Repo to fetch the users from our PostgreSQL database is hidden from our callers. This is a common theme we'll see re-iterated as we use the Phoenix generators. Phoenix will push us to think about where we have different responsibilities in our application, and then to wrap up those different areas behind well-named modules and functions that make the intent of our code clear, while encapsulating the details.

Now we know how data is fetched, but how are users persisted? Let's take a look at the `Accounts.create_user/1` function:

```elixir
  @doc """
  Creates a user.

  ## Examples

      iex> create_user(%{field: value})
      {:ok, %User{}}

      iex> create_user(%{field: bad_value})
      {:error, %Ecto.Changeset{}}

  """
  def create_user(attrs \\ %{}) do
    %User{}
    |> User.changeset(attrs)
    |> Repo.insert()
  end
```

There's more documentation than code here, but a couple of things are important to highlight. First, we can see again that our Ecto Repo is used under the hood for database access. You probably also noticed the call to `User.changeset/2`. We talked about changesets before, and now we see them in action in our context.

If we open up the `User` schema in `lib/hello/accounts/user.ex`, it will look immediately familiar:

```elixir
defmodule Hello.Accounts.User do
  use Ecto.Schema
  import Ecto.Changeset
  alias Hello.Accounts.User


  schema "users" do
    field :name, :string
    field :username, :string

    timestamps()
  end

  @doc false
  def changeset(%User{} = user, attrs) do
    user
    |> cast(attrs, [:name, :username])
    |> validate_required([:name, :username])
    |> unique_constraint(:username)
  end
end
```

This is just what we saw before when we ran the `mix phx.gen.schema` task, except here we see a `@doc false` above our `changeset/2` function. This tells us that while this function is publicly callable, it's not part of the public context API. Callers that build changesets do so via the context API. For example, `Accounts.create_user/1` calls into our `User.changeset/2` to build the changeset from user input. Callers, such as our controller actions, do not access `User.changeset/2` directly. All interaction with our user changesets is done through the public `Accounts` context.

## In-context Relationships

Our basic user account features are nice, but let's take it up a notch by supporting user login credentials. We won't implement a complete authentication system, but we'll give ourselves a good start to grow such a system from. Many authentication solutions couple the user credentials to an account in a one-to-one fashion, but this often causes issues. For example, supporting different login methods, such as social login or recovery email addresses, will cause major code changes. Let's set up a credentials association that will allow us to start off tracking a single credential per account, but easily support more features later.

For now, user credentials will contain only email information. Our first order of business is to decide where credentials live in the application. We have our `Accounts` context, which manages user accounts. User credentials is a natural fit here. Phoenix is also smart enough to generate code inside an existing context, which makes adding new resources to a context a breeze. Run the following command at your project root:

> Sometimes it may be tricky to determine if two resources belong to the same context or not. In those cases, prefer distinct contexts per resource and refactor later if necessary. Otherwise you can easily end-up with large contexts of loosely related entities. Also keep in mind that the fact two resources are related does not necessarily mean they belong to the same context, otherwise you would quickly end-up with one large context, as the majority of resources in an application are connected to each other. To sum it up: if you are unsure, you should prefer explicit modules (contexts) between resources.

```console
$ mix phx.gen.context Accounts Credential credentials \
email:string:unique user_id:references:users

* creating lib/hello/accounts/credential.ex
* creating priv/repo/migrations/20170629180555_create_credentials.exs
* injecting lib/hello/accounts.ex
* injecting test/hello/accounts_test.exs

Remember to update your repository by running migrations:

    $ mix ecto.migrate
```

This time around, we used the `phx.gen.context` task, which is just like `phx.gen.html`, except it doesn't generate the web files for us. Since we already have controllers and templates for managing users, we can integrate the new credential features into our existing web form.

We can see from the output that Phoenix generated an `accounts/credential.ex` file for our `Accounts.Credential` schema, as well as a migration. Notably, phoenix said it was `* injecting` code into the existing `accounts.ex` context file and test file. Since our `Accounts` module already exists, Phoenix knows to inject our code here.

Before we run our migrations, we need to make one change to the generated migration to enforce data integrity of user account credentials. In our case, we want a user's credentials to be deleted when the parent user is removed. Make the following change to your `*_create_credentials.exs` migration file in `priv/repo/migrations/`:

```diff
  def change do
    create table(:credentials) do
      add :email, :string
-     add :user_id, references(:users, on_delete: :nothing)
+     add :user_id, references(:users, on_delete: :delete_all),
+                   null: false

      timestamps()
    end

    create unique_index(:credentials, [:email])
    create index(:credentials, [:user_id])
  end
```

We changed the `:on_delete` option from `:nothing` to `:delete_all`, which will generate a foreign key constraint that will delete all credentials for a given user when the user is removed from the database. Likewise, we also passed `null: false` to disallow creating credentials without an existing user. By using a database constraint, we enforce data integrity at the database level, rather than relying on ad-hoc and error-prone application logic.

Next, let's migrate up our database as Phoenix instructed:

```console
$ mix ecto.migrate
mix ecto.migrate
Compiling 2 files (.ex)
Generated hello app

[info]  == Running Hello.Repo.Migrations.CreateCredentials.change/0 forward

[info]  create table credentials

[info]  create index credentials_email_index

[info]  create index credentials_user_id_index

[info]  == Migrated in 0.0s
```

Before we integrate credentials in the web layer, we need to let our context know how to associate users and credentials. First, open up `lib/hello/accounts/user.ex` and add the following association:


```elixir
+ alias Hello.Accounts.Credential


  schema "users" do
    field :name, :string
    field :username, :string
+   has_one :credential, Credential

    timestamps()
  end


```

We used `Ecto.Schema`'s `has_one` macro to let Ecto know how to associate our parent User to a child Credential. Next, let's add the relationships in the opposite direction in `accounts/credential.ex`:

```elixir
+ alias Hello.Accounts.User


  schema "credentials" do
    field :email, :string
-   field :user_id, :id
+   belongs_to :user, User

    timestamps()
  end

```

We used the `belongs_to` macro to map our child relationship to the parent `User`. With our schema associations set up, let's open up `accounts.ex` and make the following changes to the generated `list_users` and `get_user!`  functions:

```elixir
  def list_users do
    User
    |> Repo.all()
    |> Repo.preload(:credential)
  end

  def get_user!(id) do
    User
    |> Repo.get!(id)
    |> Repo.preload(:credential)
  end
```

We rewrote the `list_users/0` and `get_user!/1` to preload the credential association whenever we fetch users. The Repo preload functionality fetches a schema's association data from the database, then places it inside the schema. When operating on a collection, such as our query in `list_users`, Ecto can efficiently preload the associations in a single query. This allows us to represent our `%Accounts.User{}` structs as always containing credentials without the caller having to worry about fetching the extra data.

Next, let's expose our new feature to the web by adding the credentials input to our user form. Open up `lib/hello_web/templates/user/form.html.eex` and key in the new credential form group above the submit button:


```eex
  ...
+ <div class="form-group">
+   <%= inputs_for f, :credential, fn cf -> %>
+     <%= label cf, :email %>
+     <%= text_input cf, :email %>
+     <%= error_tag cf, :email %>
+   <% end %>
+ </div>

  <%= submit "Submit" %>
```

We used `Phoenix.HTML`'s `inputs_for` function to add an associations nested fields within the parent form. Within the nested inputs, we rendered our credential's email field and included the `label` and `error_tag` helpers just like our other inputs.

Next, let's show the user's email address in the user show template. Add the following code to `lib/hello_web/templates/user/show.html.eex`:

```eex
  ...
+ <li>
+   <strong>Email:</strong>
+   <%= @user.credential.email %>
+ </li>
</ul>

```

Now if we visit [http://localhost:4000/users/new](http://localhost:4000/users/new), we'll see the new email input, but if you try to save a user, you'll find that the email field is ignored. No validations are run telling you it was blank and the data was not saved, and at the end you'll get an exception `(UndefinedFunctionError) function nil.email/0 is undefined or private`. What gives?

We used Ecto's `belongs_to` and `has_one` associations to wire-up how our data is related at the context level, but remember this is decoupled from our web-facing user input. To associate user input to our schema associations, we need to handle it the way we've handled other user input so far – in changesets. Remove the alias for Credential added by the generator and modify your `alias Hello.Accounts.User`, `create_user/1` and `update_user/2` functions in your `Accounts` context to build a changeset which knows how to cast user input with nested credential information:

```elixir
- alias Hello.Accounts.User
+ alias Hello.Accounts.{User, Credential}
  ...

  def update_user(%User{} = user, attrs) do
    user
    |> User.changeset(attrs)
+   |> Ecto.Changeset.cast_assoc(:credential, with: &Credential.changeset/2)
    |> Repo.update()
  end

  def create_user(attrs \\ %{}) do
    %User{}
    |> User.changeset(attrs)
+   |> Ecto.Changeset.cast_assoc(:credential, with: &Credential.changeset/2)
    |> Repo.insert()
  end
  ...

- alias Hello.Accounts.Credential
```
We updated the functions to pipe our user changeset into `Ecto.Changeset.cast_assoc/3`. Ecto's `cast_assoc/3` allows us to tell the changeset how to cast user input to a schema relation. We also used the `:with` option to tell Ecto to use our `Credential.changeset/2` function to cast the data. This way, any validations we perform in `Credential.changeset/2` will be applied when saving the `User` changeset.

Finally, if you visit [http://localhost:4000/users/new](http://localhost:4000/users/new) and attempt to save an empty email address, you'll see the proper validation error message. If you enter valid information, the data will be casted and persisted properly.

```
Show User
Name: Chris McCord
Username: chrismccord
Email: chris@example.com
```

It's not much to look at yet, but it works! We added relationships within our context complete with data integrity enforced by the database. Not bad. Let's keep building!

## Adding Account functions

As we've seen, your context modules are dedicated modules that expose and group related functionality. Phoenix generates generic functions, such as `list_users` and `update_user`, but they only serve as a basis for you to grow your business logic and application from. To begin extending our `Accounts` context with real features, let's address an obvious issue of our application – we can create users with credentials in our system, but they have no way of signing in with those credentials. Building a complete user authentication system is beyond the scope of this guide, but let's get started with a basic email-only sign-in page that allows us to track a current user's session. This will let us focus on extending our `Accounts` context while giving you a good start to grow a complete authentication solution from.

To start, let's think of a function name that describes what we want to accomplish. To authenticate a user by email address, we'll need a way to lookup that user and verify their entered credentials are valid. We can do this by exposing a single function on our `Accounts` context.

    > user = Accounts.authenticate_by_email_password(email, password)

That looks nice. A descriptive name that exposes the intent of our code is best. This function makes it crystal clear what purpose it serves, while allowing our caller to remain blissfully unaware of the internal details. Make the following additions to your `lib/hello/accounts.ex` file:

```elixir
def authenticate_by_email_password(email, _password) do
  query =
    from u in User,
      inner_join: c in assoc(u, :credential),
      where: c.email == ^email

  case Repo.one(query) do
    %User{} = user -> {:ok, user}
    nil -> {:error, :unauthorized}
  end
end
```

We defined an `authenticate_by_email_password/2` function, which discards the password field for now, but you could integrate tools like [guardian](https://github.com/ueberauth/guardian) or [comeonin](https://github.com/riverrun/comeonin) as you continue building your application. All we need to do in our function is find the user with matching credentials and return the `%Accounts.User{}` struct in a `:ok` tuple, or an `{:error, :unauthorized}` value to let the caller know their authentication attempt has failed.

Now that we can authenticate a user from our context, let's add a login page to our web layer. First create a new controller in `lib/hello_web/controllers/session_controller.ex`:

```elixir
defmodule HelloWeb.SessionController do
  use HelloWeb, :controller

  alias Hello.Accounts

  def new(conn, _) do
    render(conn, "new.html")
  end

  def create(conn, %{"user" => %{"email" => email, "password" => password}}) do
    case Accounts.authenticate_by_email_password(email, password) do
      {:ok, user} ->
        conn
        |> put_flash(:info, "Welcome back!")
        |> put_session(:user_id, user.id)
        |> configure_session(renew: true)
        |> redirect(to: "/")
      {:error, :unauthorized} ->
        conn
        |> put_flash(:error, "Bad email/password combination")
        |> redirect(to: Routes.session_path(conn, :new))
    end
  end

  def delete(conn, _) do
    conn
    |> configure_session(drop: true)
    |> redirect(to: "/")
  end
end
```

We defined a `SessionController` to handle users signing in and out of the application. Our `new` action is responsible for simply rendering a "new session" form, which posts out to the create action of our controller. In `create`, we pattern match the form fields and call into our `Accounts.authenticate_by_email_password/2` that we just defined. If successful, we use `Plug.Conn.put_session/3` to place the authenticated user's ID in the session, and redirect to the home page with a successful welcome message. We also called `configure_session(conn, renew: true)` before redirecting to avoid [session fixation attacks](https://www.owasp.org/index.php/Session_fixation). If authentication fails, we add a flash error message, and redirect to the sign-in page for the user to try again. To finish the controller, we support a `delete` action which simply calls `Plug.Conn.configure_session/2` to drop the session and redirect to the home page.

Next, let's wire up our session routes in `lib/hello_web/router.ex`:


```elixir
  scope "/", HelloWeb do
    pipe_through :browser

    get "/", PageController, :index
    resources "/users", UserController
+   resources "/sessions", SessionController, only: [:new, :create, :delete],
                                              singleton: true
  end
```

We used `resources` to generate a set of routes under the `"/session"` path. This is what we've done for other routes, except this time we also passed the `:only` option to limit which routes are generated, since we only need to support `:new`, `:create`, and `:delete` actions. We also used the `singleton: true` option, which defines all the RESTful routes, but does not require a resource ID to be passed along in the URL. We don't need an ID in the URL because our actions are always scoped to the "current" user in the system. The ID is always in the session. Before we finish our router, let's add an authentication plug to the router that will allow us to lock down certain routes after a user has used our new session controller to sign-in. Add the following function to `lib/hello_web/router.ex`:


```elixir
  defp authenticate_user(conn, _) do
    case get_session(conn, :user_id) do
      nil ->
        conn
        |> Phoenix.Controller.put_flash(:error, "Login required")
        |> Phoenix.Controller.redirect(to: "/")
        |> halt()
      user_id ->
        assign(conn, :current_user, Hello.Accounts.get_user!(user_id))
    end
  end
```

We defined an `authenticate_user/2` plug in the router which simply uses `Plug.Conn.get_session/2` to check for a `:user_id` in the session. If we find one, it means a user has previously authenticated, and we call into `Hello.Accounts.get_user!/1` to place our `:current_user` into the connection assigns. If we don't have a session, we add a flash error message, redirect to the homepage, and we use `Plug.Conn.halt/1` to halt further plugs downstream from being invoked. We won't use this new plug quite yet, but it will be ready and waiting as we add authenticated routes in just a moment.

Lastly, we need `SessionView` to render a template for our login form. Create a new file in `lib/hello_web/views/session_view.ex:`

```elixir
defmodule HelloWeb.SessionView do
  use HelloWeb, :view
end
```

Next, add a new template in `lib/hello_web/templates/session/new.html.eex:`

```eex
<h1>Sign in</h1>

<%= form_for @conn, Routes.session_path(@conn, :create), [method: :post, as: :user], fn f -> %>
  <div class="form-group">
    <%= text_input f, :email, placeholder: "Email" %>
  </div>

  <div class="form-group">
    <%= password_input f, :password, placeholder: "Password" %>
  </div>

  <div class="form-group">
    <%= submit "Login" %>
  </div>
<% end %>

<%= form_for @conn, Routes.session_path(@conn, :delete), [method: :delete, as: :user], fn _ -> %>
  <div class="form-group">
    <%= submit "logout" %>
  </div>
<% end %>
```

To keep things simple, we added both our sign-in and sign-out forms in this template. For our sign-in form, we pass the `@conn` directly to `form_for`, pointing our form action at `session_path(@conn, :create)`. We also pass the `as: :user` option which tells Phoenix to wrap the form parameters inside a `"user"` key. Next, we used the `text_input` and `password_input` functions to send up an `"email"` and `"password"` parameter.

For logging out, we simply defined a form that sends the `DELETE` HTTP method to server's session delete path. Now if you visit the sign-in page at [http://localhost:4000/sessions/new](http://localhost:4000/sessions/new) and enter a bad email address, you should be greeted with your flash message. Entering a valid email address will redirect to the home page with a success flash notice.

With authentication in place, we're in good shape to begin building out our next features.


## Cross-context dependencies

Now that we have the beginnings of user account and credential features, let's begin to work on the other main features of our application – managing page content. We want to support a content management system (CMS) where authors can create and edit pages of the site. While we could extend our `Accounts` context with CMS features, if we step back and think about the isolation of our application, we can see it doesn't fit. An accounts system shouldn't care at all about a CMS system. The responsibilities of our `Accounts` context is to manage users and their credentials, not handle page content changes. There's a clear need here for a separate context to  handle these responsibilities. Let's call it `CMS`.

Let's create a `CMS` context to handle basic CMS duties. Before we write code, let's imagine we have the following CMS feature requirements:

1. Page creation and updates
2. Pages belong to Authors who are responsible for publishing changes
3. Author information should appear with the page, and include information such as author bio and role within the CMS, such as `"editor"`, `"writer"`, or `"intern"`.

From the description, it's clear we need a `Page` resource for storing page information. What about our author information? While we could extend our existing `Accounts.User` schema to include information such as bio and role, that would violate the responsibilities we've set up for our contexts. Why should our Account system now be aware of author information? Worse, with a field like "role", the CMS role in the system will likely conflict or be confused with other account roles for our application. There's a better way.

Applications with "users" are naturally heavily user driven. After all, our software is typically designed to be used by human end-users one way or another. Instead of extending our `Accounts.User` struct to track every field and responsibility of our entire platform, it's better to keep those responsibilities with the modules who own that functionality. In our case, we can create a `CMS.Author` struct that holds author specific fields as it relates to a CMS. Now we can place fields like "role" and "bio" here, where they naturally live. Likewise, we also gain specialized datastructures in our application that are suited to the domain that we are operating in, rather than a single `%User{}` in the system that has to be everything to everyone.

With our plan set, let's get to work. Run the following command to generate our new context:

```
$ mix phx.gen.html CMS Page pages title:string body:text \
views:integer --web CMS

* creating lib/hello_web/controllers/cms/page_controller.ex
* creating lib/hello_web/templates/cms/page/edit.html.eex
* creating lib/hello_web/templates/cms/page/form.html.eex
* creating lib/hello_web/templates/cms/page/index.html.eex
* creating lib/hello_web/templates/cms/page/new.html.eex
* creating lib/hello_web/templates/cms/page/show.html.eex
* creating lib/hello_web/views/cms/page_view.ex
* creating test/hello_web/controllers/cms/page_controller_test.exs
* creating lib/hello/cms/page.ex
* creating priv/repo/migrations/20170629195946_create_pages.exs
* creating lib/hello/cms.ex
* injecting lib/hello/cms.ex
* creating test/hello/cms/cms_test.exs
* injecting test/hello/cms/cms_test.exs

Add the resource to your CMS :browser scope in lib/hello_web/router.ex:

    scope "/cms", HelloWeb.CMS, as: :cms do
      pipe_through :browser
      ...
      resources "/pages", PageController
    end


Remember to update your repository by running migrations:

    $ mix ecto.migrate

```

The `views` attribute on the pages will not be updated directly by the user, so let's remove it from the generated form. Open `lib/hello_web/templates/cms/page/form.html.eex` and remove this part:

```eex
-  <%= label f, :views %>
-  <%= number_input f, :views %>
-  <%= error_tag f, :views %>
```

Also, change `lib/hello/cms/page.ex` to remove `:views` from the permitted params:

```elixir
  def changeset(%Page{} = page, attrs) do
    page
-    |> cast(attrs, [:title, :body, :views])
-    |> validate_required([:title, :body, :views])
+    |> cast(attrs, [:title, :body])
+    |> validate_required([:title, :body])
  end
```

Finally, open up the new file in `priv/repo/migrations` to ensure the `views` attribute will have a default value:

```elixir
    create table(:pages) do
      add :title, :string
      add :body, :text
-     add :views, :integer
+     add :views, :integer, default: 0

      timestamps()
    end
```

This time we passed the `--web` option to the generator. This tells Phoenix what namespace to use for the web modules, such as controllers and views. This is useful when you have conflicting resources in the system, such as our existing `PageController`, as well as a way to naturally namespace paths and functionality of different features, like a CMS system. Phoenix instructed us to add a new `scope` to the router for a `"/cms"` path prefix. Let's copy paste the following into our `lib/hello_web/router.ex`, but we'll make one modification to the `pipe_through` macro:


```
  scope "/cms", HelloWeb.CMS, as: :cms do
    pipe_through [:browser, :authenticate_user]

    resources "/pages", PageController
  end

```

We added the `:authenticate_user` plug to require a signed-in user for all routes within this CMS scope. With our routes in place, we can migrate up the database:

```
$ mix ecto.migrate

Compiling 12 files (.ex)
Generated hello app

[info]  == Running Hello.Repo.Migrations.CreatePages.change/0 forward

[info]  create table pages

[info]  == Migrated in 0.0s
```

Now, let's fire up the server with `mix phx.server` and visit [http://localhost:4000/cms/pages](http://localhost:4000/cms/pages). If we haven't logged in yet, we'll be redirected to the home page with a flash error message telling us to sign in. Let's sign in at [http://localhost:4000/sessions/new](http://localhost:4000/sessions/new), then re-visit [http://localhost:4000/cms/pages](http://localhost:4000/cms/pages). Now that we're authenticated, we should see a familiar resource listing for pages, with a `New Page` link.

Before we create any pages, we need page authors. Let's run the `phx.gen.context` generator to generate an `Author` schema along with injected context functions:

```
$ mix phx.gen.context CMS Author authors bio:text role:string \
genre:string user_id:references:users:unique

* creating lib/hello/cms/author.ex
* creating priv/repo/migrations/20170629200937_create_authors.exs
* injecting lib/hello/cms.ex
* injecting test/hello/cms/cms_test.exs

Remember to update your repository by running migrations:

    $ mix ecto.migrate

```

We used the context generator to inject code, just like when we generated our credentials code. We added fields for the author bio, their role in the content management system, the genre the author writes in, and lastly a foreign key to a user in our accounts system. Since our accounts context is still the authority on end-users in our application, we will depend on it for our CMS authors. That said, any information specific to authors will stay in the authors schema. We could also decorate our `Author` with user account information by using virtual fields and never expose the `User` structure. This would ensure consumers of the CMS API are protected from changes in the `User` context.

Before we migrate our database, we need to handle data integrity once again in the newly generated `*_create_authors.exs` migration. Open up the new file in `priv/repo/migrations` and make the following change to the foreign key constraint:

```elixir
  def change do
    create table(:authors) do
      add :bio, :text
      add :role, :string
      add :genre, :string
-     add :user_id, references(:users, on_delete: :nothing)
+     add :user_id, references(:users, on_delete: :delete_all),
+                   null: false

      timestamps()
    end

    create unique_index(:authors, [:user_id])
  end
```

We used the `:delete_all` strategy again to enforce data integrity. This way, when a user is deleted from the application through `Accounts.delete_user/1)`, we don't have to rely on application code in our `Accounts` context to worry about cleaning up the `CMS` author records. This keeps our application code decoupled and the data integrity enforcement where it belongs – in the database.


Before we continue, we have a final migration to generate. Now that we have an authors table, we can associate pages and authors. Let's add an `author_id` field to the pages table. Run the following command to generate a new migration:

```
$ mix ecto.gen.migration add_author_id_to_pages

* creating priv/repo/migrations
* creating priv/repo/migrations/20170629202117_add_author_id_to_pages.exs
```

Now open up the new `*_add_author_id_to_pages.exs` file in `priv/repo/migrations` and key this in:

```elixir
  def change do
    alter table(:pages) do
      add :author_id, references(:authors, on_delete: :delete_all),
                      null: false
    end

    create index(:pages, [:author_id])
  end
```

We used the `alter` macro to add a new `author_id` field to the pages table, with a foreign key to our authors table. We also used the `on_delete: :delete_all` option again to prune any pages when a parent author is deleted from the application.

Now let's migrate up:

```
$ mix ecto.migrate

[info]  == Running Hello.Repo.Migrations.CreateAuthors.change/0 forward

[info]  create table authors

[info]  create index authors_user_id_index

[info]  == Migrated in 0.0s

[info]  == Running Hello.Repo.Migrations.AddAuthorIdToPages.change/0 forward

[info]  == Migrated in 0.0s
```

With our database ready, let's integrate authors and posts in the CMS system.

## Cross-context data

Dependencies in your software are often unavoidable, but we can do our best to limit them where possible and lessen the maintenance burden when a dependency is necessary. So far, we've done a great job isolating the two main contexts of our application from each other, but now we have a necessary dependency to handle.

Our `Author` resource serves to keep the responsibilities of representing an author inside the CMS, but ultimately for an author to exist at all, an end-user represented by an `Accounts.User` must be present. Given this, our `CMS` context will have a data dependency on the `Accounts` context. With that in mind, we have two options. One is to expose APIs on the `Accounts` contexts that allows us to efficiently fetch user data for use in the CMS system, or we can use database joins to fetch the dependent data. Both are valid options given your tradeoffs and application size, but joining data from the database when you have a hard data dependency is just fine for a large class of applications. If you decide to break out coupled contexts into entirely separate applications and databases at a later time, you still gain the benefits of isolation. This is because your public context APIs will likely remain unchanged.

Now that we know where our data dependencies exist, let's add our schema associations so we can tie pages to authors and authors to users. Make the following changes to `lib/hello/cms/page.ex`:


```elixir
+ alias Hello.CMS.Author


  schema "pages" do
    field :body, :string
    field :title, :string
    field :views, :integer
+   belongs_to :author, Author

    timestamps()
  end
```

We added a `belongs_to` relationships between pages and their authors.
Next, let's add the association in the other direction in `lib/hello/cms/author.ex`:


```elixir

+ alias Hello.CMS.Page


  schema "authors" do
    field :bio, :string
    field :genre, :string
    field :role, :string

-   field :user_id, :id
+   has_many :pages, Page
+   belongs_to :user, Hello.Accounts.User

    timestamps()
  end
```

We added the `has_many` association for author pages, and then introduced our data dependency on the `Accounts` context by wiring up the `belongs_to` association to our `Accounts.User` schema.

With our associations in place, let's update our `CMS` context to require an author when creating or updating a page. We'll start off with data fetching changes. Open up your `CMS` context in `lib/hello/cms.ex` and replace the `list_pages/0`, `get_page!/1`, and `get_author!/1` functions with the following definitions:

```elixir
  alias Hello.CMS.{Page, Author}
  alias Hello.Accounts

  def list_pages do
    Page
    |> Repo.all()
    |> Repo.preload(author: [user: :credential])
  end

  def get_page!(id) do
    Page
    |> Repo.get!(id)
    |> Repo.preload(author: [user: :credential])
  end

  def get_author!(id) do
    Author
    |> Repo.get!(id)
    |> Repo.preload(user: :credential)
  end
```

We started by rewriting the `list_pages/0` function to preload the associated author, user, and credential data from the database. Next, we rewrote `get_page!/1` and `get_author!/1` to also preload the necessary data.

With our data access functions in place, let's turn our focus towards persistence. We can fetch authors alongside pages, but we haven't yet allowed authors to be persisted when we create or edit pages. Let's fix that. Open up `lib/hello/cms.ex` and make the following changes:


```elixir
def create_page(%Author{} = author, attrs \\ %{}) do
  %Page{}
  |> Page.changeset(attrs)
  |> Ecto.Changeset.put_change(:author_id, author.id)
  |> Repo.insert()
end

def ensure_author_exists(%Accounts.User{} = user) do
  %Author{user_id: user.id}
  |> Ecto.Changeset.change()
  |> Ecto.Changeset.unique_constraint(:user_id)
  |> Repo.insert()
  |> handle_existing_author()
end
defp handle_existing_author({:ok, author}), do: author
defp handle_existing_author({:error, changeset}) do
  Repo.get_by!(Author, user_id: changeset.data.user_id)
end
```

There's a bit of a code here, so let's break it down. First, we rewrote the `create_page` function to require a `CMS.Author` struct, which represents the author publishing the post. We then take our changeset and pass it to `Ecto.Changeset.put_change/2` to place the `author_id` association in the changeset. Next, we use `Repo.insert` to insert the new page into the database, containing our associated `author_id`.

Our CMS system requires an author to exist for any end-user before they publish posts, so we added an `ensure_author_exists` function to programmatically allow authors to be created. Our new function accepts an `Accounts.User` struct and either finds the existing author in the application with that `user.id`, or creates a new author for the user. Our authors table has a unique constraint on the `user_id` foreign key, so we are protected from a race condition allowing duplicate authors. That said, we still need to protect ourselves from racing the insert of another user. To accomplish this, we use a purpose-built changeset with `Ecto.Changeset.change/1` which accepts a new `Author` struct with our `user_id`. The changeset's only purpose is to convert a unique constraint violation into an error we can handle. After attempting to insert the new author with `Repo.insert/1`, we pipe to `handle_existing_author/1` which matches on the success and error cases. For the success case, we are done and simply return the created author, otherwise we use `Repo.get_by!` to fetch the author for the `user_id` that already exists.

That wraps up our `CMS` changes. Now, let's update our web layer to support our additions. Before we update our individual CMS controller actions, we need to make a couple of additions to the `CMS.PageController` plug pipeline. First, we must ensure an author exists for end-users accessing the CMS, and we need to authorize access to page owners.

Open up your generated `lib/hello_web/controllers/cms/page_controller.ex` and make the following additions:

```elixir

  plug :require_existing_author
  plug :authorize_page when action in [:edit, :update, :delete]

  ...

  defp require_existing_author(conn, _) do
    author = CMS.ensure_author_exists(conn.assigns.current_user)
    assign(conn, :current_author, author)
  end

  defp authorize_page(conn, _) do
    page = CMS.get_page!(conn.params["id"])

    if conn.assigns.current_author.id == page.author_id do
      assign(conn, :page, page)
    else
      conn
      |> put_flash(:error, "You can't modify that page")
      |> redirect(to: Routes.cms_page_path(conn, :index))
      |> halt()
    end
  end
```

We added two new plugs to our `CMS.PageController`. The first plug, `:require_existing_author`, runs for every action in this controller. The `require_existing_author/2` plug calls into our `CMS.ensure_author_exists/1` and passes in the `current_user` from the connection assigns. After finding or creating the author, we use `Plug.Conn.assign/3` to place a `:current_author` key into the assigns for use downstream.

Next, we added an `:authorize_page` plug that makes use of plug's guard clause feature where we can limit the plug to only certain actions. The definition for our `authorize_page/2` plug first fetches the page from the connection params, then does an authorization check against the `current_author`. If our current author's ID matches the fetched page ID, we have verified the page's owner is accessing the page and we simply assign the `page` into the connection assigns to be used in the controller action. If our authorization fails, we add a flash error message, redirect to the page index screen, and then call `Plug.Conn.halt/1` to prevent the plug pipeline from continuing and invoking the controller action.

With our new plugs in place, we can now modify our `create`, `edit`, `update`, and `delete` actions to make use of the new values in the connection assigns:

```elixir
- def edit(conn, %{"id" => id}) do
+ def edit(conn, _) do
-   page = CMS.get_page!(id)
-   changeset = CMS.change_page(page)
+   changeset = CMS.change_page(conn.assigns.page)
-   render(conn, "edit.html", page: page, changeset: changeset)
+   render(conn, "edit.html", changeset: changeset)
  end

  def create(conn, %{"page" => page_params}) do
-   case CMS.create_page(page_params) do
+   case CMS.create_page(conn.assigns.current_author, page_params) do
      {:ok, page} ->
        conn
        |> put_flash(:info, "Page created successfully.")
        |> redirect(to: Routes.cms_page_path(conn, :show, page))
      {:error, %Ecto.Changeset{} = changeset} ->
        render(conn, "new.html", changeset: changeset)
    end
  end

- def update(conn, %{"id" => id, "page" => page_params}) do
+ def update(conn, %{"page" => page_params}) do
-   page = CMS.get_page!(id)
-   case CMS.update_page(page, page_params) do
+   case CMS.update_page(conn.assigns.page, page_params) do
      {:ok, page} ->
        conn
        |> put_flash(:info, "Page updated successfully.")
        |> redirect(to: Routes.cms_page_path(conn, :show, page))
      {:error, %Ecto.Changeset{} = changeset} ->
-       render(conn, "edit.html", page: page, changeset: changeset)
+       render(conn, "edit.html", changeset: changeset)
    end
  end

- def delete(conn, %{"id" => id}) do
+ def delete(conn, _) do
-   page = CMS.get_page!(id)
-   {:ok, _page} = CMS.delete_page(page)
+   {:ok, _page} = CMS.delete_page(conn.assigns.page)

    conn
    |> put_flash(:info, "Page deleted successfully.")
    |> redirect(to: Routes.cms_page_path(conn, :index))
  end
```

We modified the `create` action to grab our `current_author` from the connection assigns, which was placed there by our `require_existing_author` plug. We then passed our current author into `CMS.create_page` where it will be used to associate the author to the new page. Next, we changed the `update` action to pass the `conn.assigns.page` into `CMS.update_page/2`, rather than fetching it directly in the action. Since our `authorize_page` plug already fetched the page and placed it into the assigns, we can simply reference it here in the action. Similarly, we updated the `delete` action to pass the `conn.assigns.page` into the `CMS` rather than fetching the page in the action.

To complete the web changes, let's display the author when showing a page. First, open up `lib/hello_web/views/cms/page_view.ex` and add a helper function to handle formatting the author's name:

```elixir
defmodule HelloWeb.CMS.PageView do
  use HelloWeb, :view

  alias Hello.CMS

  def author_name(%CMS.Page{author: author}) do
    author.user.name
  end
end
```

Next, let's open up `lib/hello_web/templates/cms/page/show.html.eex` and make use of our new function:

```diff
+ <li>
+   <strong>Author:</strong>
+   <%= author_name(@page) %>
+ </li>
</ul>
```

Now, fire up your server with `mix phx.server` and try it out. Visit [http://localhost:4000/cms/pages/new](http://localhost:4000/cms/pages/new) and save a new page.

```
Page created successfully.

Show Page Title: Home
Body: Welcome to Phoenix!
Views: 0
Author: Chris
```

And it works! We now have two isolated contexts responsible for user accounts and content management. We coupled the content management system to accounts where necessary, while keeping each system isolated wherever possible. This gives us a great base to grow our application from.

## Adding CMS functions

Just like we extended our `Accounts` context with new application-specific functions like `Accounts.authenticate_by_email_password/2`, let's extend our generated `CMS` context with new functionality. For any CMS system, the ability to track how many times a page has been viewed is essential for popularity ranks. While we could try to use the existing `CMS.update_page` function, along the lines of `CMS.update_page(user, page, %{views: page.views + 1})`, this would not only be prone to race conditions, but it would also require the caller to know too much about our CMS system. To see why the race condition exists, let's walk through the possible execution of events:

Intuitively, you would assume the following events:

  1. User 1 loads the page with count of 13
  2. User 1 saves the page with count of 14
  3. User 2 loads the page with count of 14
  4. User 2 loads the page with count of 15

While in practice this would happen:

  1. User 1 loads the page with count of 13
  2. User 2 loads the page with count of 13
  3. User 1 saves the page with count of 14
  4. User 2 saves the page with count of 14

The race conditions would make this an unreliable way to update the existing table since multiple callers may be updating out of date view values. There's a better way.

Again, let's think of a function name that describes what we want to accomplish.

    > page = CMS.inc_page_views(page)

That looks great. Our callers will have no confusion over what this function does and we can wrap up the increment in an atomic operation to prevent race conditions.

Open up your CMS context (`lib/hello/cms.ex`), and add this new function:


```elixir
def inc_page_views(%Page{} = page) do
  {1, [%Page{views: views}]} =
    from(p in Page, where: p.id == ^page.id, select: [:views])
    |> Repo.update_all(inc: [views: 1])

  put_in(page.views, views)
end
```

We built a query for fetching the current page given its ID which we pass to `Repo.update_all`. Ecto's `Repo.update_all` allows us to perform batch updates against the database, and is perfect for atomically updating values, such as incrementing our views count. The result of the repo operation returns the number of updated records, along with the selected schema values specified by the `select` option. When we receive the new page views, we use `put_in(page.views, views)` to place the new view count within the page.

With our context function in place, let's make use of it in our CMS page controller. Update your `show` action in `lib/hello_web/controllers/cms/page_controller.ex` to call our new function:


```elixir
def show(conn, %{"id" => id}) do
  page =
    id
    |> CMS.get_page!()
    |> CMS.inc_page_views()

  render(conn, "show.html", page: page)
end
```

We modified our `show` action to pipe our fetched page into `CMS.inc_page_views/1`, which will return the updated page. Then we rendered our template just as before. Let's try it out. Refresh one of your pages a few times and watch the view count increase.

We can also see our atomic update in action in the ecto debug logs:

```
[debug] QUERY OK source="pages" db=3.1ms
UPDATE "pages" AS p0 SET "views" = p0."views" + $1 WHERE (p0."id" = $2)
RETURNING p0."views" [1, 3]
```

Good work!

As we've seen, designing with contexts gives you a solid foundation to grow your application from. Using discrete, well-defined APIs that expose the intent of your system allows you to write more maintainable applications with reusable code.

## FAQ

### Returning Ecto structures from context APIs

As we explored the context API, you might have wondered:

> If one of the goals of our context is to encapsulate Ecto Repo access, why does `create_user/1` return an `Ecto.Changeset` struct when we fail to create a user?

The answer is we've decided to expose `%Ecto.Changeset{}` as a public *data-structure* in our application. We saw before how changesets allow us to track field changes, perform validations, and generate error messages. Its use here is decoupled from the private Repo access and Ecto changeset API internals. We're exposing a data structure that the caller understands which contains the rich information like field errors. Conveniently for us, the `phoenix_ecto` project implements the necessary `Phoenix.Param` and [`Phoenix.HTML.FormData`](https://hexdocs.pm/phoenix_html/Phoenix.HTML.FormData.html) protocols which know how to handle `%Ecto.Changeset{}`'s for things like form generation and error messages. You can also think about it as being as if you had defined your own `%Accounts.Changes{}` struct for the same purpose and implemented the Phoenix protocols for the web-layer integration.

### Strategies for cross-context workflows

Our CMS context supports lazily creating authors in the system when a user decides to publish page content. This makes sense for our use case because not all users of our system will be CMS authors. But what if our use case were for when all users of our app are indeed authors?

If we require a `CMS.Author` to exist every time an `Accounts.User` is created, we have to think carefully where to place this dependency. We know our `CMS` context depends on the `Accounts` context, but it's important to avoid cyclic dependencies across our contexts. For example, imagine we changed our `Accounts.create_user` function to:

```elixir
def create_user(attrs) do
  %User{}
  |> User.changeset(attrs)
  |> Ecto.Changeset.cast_assoc(:credential, with: &Credential.changeset/2)
  |> Ecto.Changeset.put_assoc(:author, %Author{...})
  |> Repo.insert()
end
```

This may accomplish what we want, but now we need to wire up the schema relationships in the `Accounts` context to the `CMS` author. Worse, we have now taken our isolated `Accounts` context and required it to know about a content management system, which in turn knows about `Accounts` too. With time, cyclic dependencies would blurry the lines between contexts, which is not what we want for isolated responsibilities in our application. There's a better way to handle these requirements.

If you find yourself in similar situations where you feel your use case is requiring you to create circular dependencies across contexts, it's a sign you need a new context in the system to handle these application requirements. In our case, what we really want is an interface that handles all requirements when a user is created or registers in our application. To handle this, we could create a `UserRegistration` context, which calls into both the `Accounts` and `CMS` APIs to create a user, then associate a CMS author. Not only would this allow our Accounts to remain as isolated as possible, it gives us a clear, obvious API to handle `UserRegistration` needs in the system. If you take this approach, you can also use tools like `Ecto.Multi` to handle transactions across different context operations without deeply coupling the internal database calls. Part of our `UserRegistration` API could look something like this:

```elixir
defmodule Hello.UserRegistration do
  alias Ecto.Multi
  alias Hello.{Accounts, CMS, Repo}

  def register_user(params) do
    Multi.new()
<<<<<<< HEAD
    |> Multi.run(:user, fn _, _ -> Accounts.create_user(params) end)
    |> Multi.run(:author, fn _, %{user: user} ->
=======
    |> Multi.run(:user, fn _repo, _ -> Accounts.create_user(params) end)
    |> Multi.run(:author, fn _repo, %{user: user} ->
>>>>>>> f69b51c0
      {:ok, CMS.ensure_author_exists(user)}
    end)
    |> Repo.transaction()
  end
end
```
We can take advantage of `Ecto.Multi` to create a pipeline of operations that can be run inside a transaction of our `Repo`. If any given operation fails, the transaction will be rolled back and an error will be returned containing which operation failed, as well as the changes up to that point. In our `register_user/1` example, we specified two operations, one that calls into `Accounts.create_user/1` and another that passes the newly created user to `CMS.ensure_author_exists/1`. The final step of our function is to invoke the operations with `Repo.transaction/1`.

The `UserRegistration` setup is likely simpler to implement than the dynamic author system we built – we decided to take the harder path exactly because those are decisions developers take on their applications every day.<|MERGE_RESOLUTION|>--- conflicted
+++ resolved
@@ -1095,13 +1095,8 @@
 
   def register_user(params) do
     Multi.new()
-<<<<<<< HEAD
-    |> Multi.run(:user, fn _, _ -> Accounts.create_user(params) end)
-    |> Multi.run(:author, fn _, %{user: user} ->
-=======
-    |> Multi.run(:user, fn _repo, _ -> Accounts.create_user(params) end)
+    |> Multi.run(:user, fn _repo, _changes_so_far -> Accounts.create_user(params) end)
     |> Multi.run(:author, fn _repo, %{user: user} ->
->>>>>>> f69b51c0
       {:ok, CMS.ensure_author_exists(user)}
     end)
     |> Repo.transaction()
