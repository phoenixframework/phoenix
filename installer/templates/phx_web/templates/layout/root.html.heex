--- conflicted
+++ resolved
@@ -1,11 +1,10 @@
 <!DOCTYPE html>
 <html lang="en">
   <head>
-<<<<<<< HEAD
     <meta charset="utf-8" />
     <meta http-equiv="X-UA-Compatible" content="IE=edge" />
     <meta name="viewport" content="width=device-width, initial-scale=1.0" />
-    <meta name="csrf-token" content={csrf_token_value()} />
+    <meta name="csrf-token" content={get_csrf_token()} />
     <%%= live_title_tag(assigns[:page_title] || "<%= @app_module %>", suffix: " · Phoenix Framework") %>
     <link phx-track-static rel="stylesheet" href={Routes.static_path(@conn, "/assets/app.css")} />
     <script
@@ -15,15 +14,6 @@
       src={Routes.static_path(@conn, "/assets/app.js")}
     >
     </script>
-=======
-    <meta charset="utf-8"/>
-    <meta http-equiv="X-UA-Compatible" content="IE=edge"/>
-    <meta name="viewport" content="width=device-width, initial-scale=1.0"/>
-    <meta name="csrf-token" content={get_csrf_token()}>
-    <%%= live_title_tag assigns[:page_title] || "<%= @app_module %>", suffix: " · Phoenix Framework" %>
-    <link phx-track-static rel="stylesheet" href={Routes.static_path(@conn, "/assets/app.css")}/>
-    <script defer phx-track-static type="text/javascript" src={Routes.static_path(@conn, "/assets/app.js")}></script>
->>>>>>> 47abd6cb
   </head>
   <body>
     <header>
