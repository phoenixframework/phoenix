--- conflicted
+++ resolved
@@ -1,41 +1,6 @@
 <!DOCTYPE html>
 <html lang="en">
   <head>
-<<<<<<< HEAD
-    <meta charset="utf-8" />
-    <meta http-equiv="X-UA-Compatible" content="IE=edge" />
-    <meta name="viewport" content="width=device-width, initial-scale=1.0" />
-    <meta name="csrf-token" content={get_csrf_token()} />
-    <%%= live_title_tag(assigns[:page_title] || "<%= @app_module %>", suffix: " · Phoenix Framework") %>
-    <link phx-track-static rel="stylesheet" href={Routes.static_path(@conn, "/assets/app.css")} />
-    <script
-      defer
-      phx-track-static
-      type="text/javascript"
-      src={Routes.static_path(@conn, "/assets/app.js")}
-    >
-    </script>
-  </head>
-  <body>
-    <header>
-      <section class="container">
-        <nav>
-          <ul>
-            <li><a href="https://hexdocs.pm/phoenix/overview.html">Get Started</a></li><%= if @dashboard do %>
-            <%%= if function_exported?(Routes, :live_dashboard_path, 2) do %>
-              <li><%%= link("LiveDashboard", to: Routes.live_dashboard_path(@conn, :home)) %></li>
-            <%% end %><% end %>
-          </ul>
-        </nav>
-        <a href="https://phoenixframework.org/" class="phx-logo">
-          <img
-            src={Routes.static_path(@conn, "/images/phoenix.png")}
-            alt="Phoenix Framework Logo"
-          />
-        </a>
-      </section>
-    </header>
-=======
     <meta charset="utf-8"/>
     <meta name="viewport" content="width=device-width, initial-scale=1"/>
     <meta name="csrf-token" content={get_csrf_token()}>
@@ -44,7 +9,6 @@
     <script defer phx-track-static type="text/javascript" src={~p"/assets/app.js"}></script>
   </head>
   <body class="bg-white antialiased">
->>>>>>> b1efc790
     <%%= @inner_content %>
   </body>
 </html>