defmodule <%= @web_namespace %> do
  @moduledoc """
  The entrypoint for defining your web interface, such
  as controllers, views, channels and so on.

  This can be used in your application as:

      use <%= @web_namespace %>, :controller
      use <%= @web_namespace %>, :view

  The definitions below will be executed for every view,
  controller, etc, so keep them short and clean, focused
  on imports, uses and aliases.

  Do NOT define functions inside the quoted expressions
  below. Instead, define any helper function in modules
  and import those modules here.
  """

  def static_paths, do: ~w(assets fonts images favicon.ico robots.txt)

  def controller do
    quote do
      use Phoenix.Controller,
        namespace: <%= @web_namespace %>,
        formats: [:html, :json],
        layouts: [html: <%= @web_namespace %>.Layouts]

      import Plug.Conn<%= if @gettext do %>
      import <%= @web_namespace %>.Gettext<% end %>

      unquote(verified_routes())
    end
  end

  def view do
    quote do
      use Phoenix.View,
        root: "lib/<%= @lib_web_name %>/templates",
        namespace: <%= @web_namespace %><%= if @html do %>

      use Phoenix.Component
<% end %>
      # Import convenience functions from controllers
      import Phoenix.Controller,
        only: [get_csrf_token: 0, view_module: 1, view_template: 1]

      # Include shared imports and aliases for views
      unquote(html_helpers())
    end
  end<%= if @html do %>

  def live_view do
    quote do
      use Phoenix.LiveView,
        layout: {<%= @web_namespace %>.Layouts, :app}

      unquote(html_helpers())
    end
  end

  def live_component do
    quote do
      use Phoenix.LiveComponent

      unquote(html_helpers())
    end
  end<% end %>

  def router do
    quote do
      use Phoenix.Router, helpers: false

      import Plug.Conn
      import Phoenix.Controller<%= if @html do %>
      import Phoenix.LiveView.Router<% end %>
    end
  end

  def channel do
    quote do
      use Phoenix.Channel<%= if @gettext do %>
      import <%= @web_namespace %>.Gettext<% end %>
    end
  end

  def verified_routes do
    quote do
      use Phoenix.VerifiedRoutes,
        endpoint: <%= @endpoint_module %>,
        router: <%= @web_namespace %>.Router,
        statics: <%= @web_namespace %>.static_paths()
    end
  end

  defp html_helpers do
    quote do<%= if @html do %>
      import Phoenix.HTML
      import Phoenix.HTML.Form
      import <%= @web_namespace %>.CoreComponents

      alias Phoenix.LiveView.JS
<% end %>
<<<<<<< HEAD
      <%= if @gettext do %>
=======
      # Import basic rendering functionality (render, render_layout, etc)
      import Phoenix.View<%= if @gettext do %>
>>>>>>> 6e7185b3
      import <%= @web_namespace %>.Gettext<% end %>
      unquote(verified_routes())
    end
  end

  @doc """
  When used, dispatch to the appropriate controller/view/etc.
  """
  defmacro __using__(which) when is_atom(which) do
    apply(__MODULE__, which, [])
  end
end<|MERGE_RESOLUTION|>--- conflicted
+++ resolved
@@ -100,13 +100,7 @@
       import <%= @web_namespace %>.CoreComponents
 
       alias Phoenix.LiveView.JS
-<% end %>
-<<<<<<< HEAD
-      <%= if @gettext do %>
-=======
-      # Import basic rendering functionality (render, render_layout, etc)
-      import Phoenix.View<%= if @gettext do %>
->>>>>>> 6e7185b3
+<% end %><%= if @gettext do %>
       import <%= @web_namespace %>.Gettext<% end %>
       unquote(verified_routes())
     end
