--- conflicted
+++ resolved
@@ -46,11 +46,7 @@
       {:phoenix_live_view, "~> 1.0.0"},
       {:floki, ">= 0.30.0", only: :test},<% end %><%= if @dashboard do %>
       {:phoenix_live_dashboard, "~> 0.8.3"},<% end %><%= if @javascript do %>
-<<<<<<< HEAD
-      {:esbuild, "~> 0.8", runtime: Mix.env() == :dev},<% end %><%= if @css do %>
-=======
       {:esbuild, "~> 0.9", runtime: Mix.env() == :dev},<% end %><%= if @css do %>
->>>>>>> 18610c40
       {:tailwind, "~> 0.3", runtime: Mix.env() == :dev},
       {:heroicons,
        github: "tailwindlabs/heroicons",
