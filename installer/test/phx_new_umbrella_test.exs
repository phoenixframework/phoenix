--- conflicted
+++ resolved
@@ -46,20 +46,9 @@
       end)
 
       # Phoenix.LiveView.HTMLFormatter
-<<<<<<< HEAD
-      if Version.match?(System.version(), ">= 1.13.4") do
-        assert_file(root_path(@app, "mix.exs"), fn file ->
-          assert file =~ "{:phoenix_live_view, \">= 0.0.0\"}"
-        end)
-      else
-        assert_file(root_path(@app, "mix.exs"), fn file ->
-          assert file =~ "defp deps do\n    []"
-        end)
-=======
-      assert_file root_path(@app, "mix.exs"), fn file ->
+      assert_file(root_path(@app, "mix.exs"), fn file ->
         assert file =~ "{:phoenix_live_view, \">= 0.0.0\"}"
->>>>>>> 6e7185b3
-      end
+      end)
 
       assert_file(app_path(@app, "mix.exs"), fn file ->
         assert file =~ "app: :phx_umb"
@@ -92,76 +81,28 @@
 
       assert_file(root_path(@app, "config/runtime.exs"), ~r/ip: {0, 0, 0, 0, 0, 0, 0, 0}/)
 
-<<<<<<< HEAD
-      if Version.match?(System.version(), ">= 1.13.4") do
-        assert_file(root_path(@app, ".formatter.exs"), fn file ->
-          assert file =~ "plugins: [Phoenix.LiveView.HTMLFormatter]"
-          assert file =~ "inputs: [\"mix.exs\", \"config/*.exs\"]"
-          assert file =~ "subdirectories: [\"apps/*\"]"
-        end)
-
-        assert_file(app_path(@app, ".formatter.exs"), fn file ->
-          assert file =~ "import_deps: [:ecto]"
-          assert file =~ "subdirectories: [\"priv/*/migrations\"]"
-          assert file =~ "plugins: [Phoenix.LiveView.HTMLFormatter]"
-
-          assert file =~
-                   "inputs: [\"*.{heex,ex,exs}\", \"{config,lib,test}/**/*.{heex,ex,exs}\", \"priv/*/seeds.exs\"]"
-        end)
-
-        assert_file(web_path(@app, ".formatter.exs"), fn file ->
-          assert file =~ "import_deps: [:phoenix]"
-          assert file =~ "plugins: [Phoenix.LiveView.HTMLFormatter]"
-          assert file =~ "inputs: [\"*.{heex,ex,exs}\", \"{config,lib,test}/**/*.{heex,ex,exs}\"]"
-          refute file =~ "import_deps: [:ecto]"
-          refute file =~ "subdirectories:"
-        end)
-      else
-        assert_file(root_path(@app, ".formatter.exs"), fn file ->
-          assert file =~ "inputs: [\"mix.exs\", \"config/*.exs\"]"
-          assert file =~ "subdirectories: [\"apps/*\"]"
-          refute file =~ "plugins:"
-        end)
-
-        assert_file(app_path(@app, ".formatter.exs"), fn file ->
-          assert file =~ "import_deps: [:ecto]"
-          assert file =~ "subdirectories: [\"priv/*/migrations\"]"
-
-          assert file =~
-                   "inputs: [\"*.{ex,exs}\", \"{config,lib,test}/**/*.{ex,exs}\", \"priv/*/seeds.exs\"]"
-
-          refute file =~ "plugins:"
-        end)
-
-        assert_file(web_path(@app, ".formatter.exs"), fn file ->
-          assert file =~ "import_deps: [:phoenix]"
-          assert file =~ "inputs: [\"*.{ex,exs}\", \"{config,lib,test}/**/*.{ex,exs}\"]"
-          refute file =~ "import_deps: [:ecto]"
-          refute file =~ "subdirectories:"
-          refute file =~ "plugins:"
-        end)
-=======
-      assert_file root_path(@app, ".formatter.exs"), fn file ->
+      assert_file(root_path(@app, ".formatter.exs"), fn file ->
         assert file =~ "plugins: [Phoenix.LiveView.HTMLFormatter]"
         assert file =~ "inputs: [\"mix.exs\", \"config/*.exs\"]"
         assert file =~ "subdirectories: [\"apps/*\"]"
-      end
-
-      assert_file app_path(@app, ".formatter.exs"), fn file ->
+      end)
+
+      assert_file(app_path(@app, ".formatter.exs"), fn file ->
         assert file =~ "import_deps: [:ecto, :ecto_sql]"
         assert file =~ "subdirectories: [\"priv/*/migrations\"]"
         assert file =~ "plugins: [Phoenix.LiveView.HTMLFormatter]"
-        assert file =~ "inputs: [\"*.{heex,ex,exs}\", \"{config,lib,test}/**/*.{heex,ex,exs}\", \"priv/*/seeds.exs\"]"
-      end
-
-      assert_file web_path(@app, ".formatter.exs"), fn file ->
+
+        assert file =~
+                 "inputs: [\"*.{heex,ex,exs}\", \"{config,lib,test}/**/*.{heex,ex,exs}\", \"priv/*/seeds.exs\"]"
+      end)
+
+      assert_file(web_path(@app, ".formatter.exs"), fn file ->
         assert file =~ "import_deps: [:phoenix]"
         assert file =~ "plugins: [Phoenix.LiveView.HTMLFormatter]"
         assert file =~ "inputs: [\"*.{heex,ex,exs}\", \"{config,lib,test}/**/*.{heex,ex,exs}\"]"
         refute file =~ "import_deps: [:ecto]"
         refute file =~ "subdirectories:"
->>>>>>> 6e7185b3
-      end
+      end)
 
       assert_file(
         app_path(@app, "lib/#{@app}/application.ex"),
@@ -193,7 +134,6 @@
         assert file =~ ~r/use Phoenix.View,\s+root: "lib\/phx_umb_web\/templates"/
         assert file =~ "import Phoenix.HTML"
         assert file =~ "Phoenix.LiveView"
-<<<<<<< HEAD
       end)
 
       assert_file(
@@ -230,31 +170,8 @@
       )
 
       assert_file(web_path(@app, "lib/#{@app}_web/components/layouts/root.html.heex"), fn file ->
-        assert file =~ ~s|<meta name="csrf-token" content={get_csrf_token()}>|
-      end)
-=======
-      end
-
-      assert_file web_path(@app, "lib/#{@app}_web/endpoint.ex"), ~r/defmodule PhxUmbWeb.Endpoint do/
-      assert_file web_path(@app, "test/#{@app}_web/controllers/page_controller_test.exs")
-      assert_file web_path(@app, "test/#{@app}_web/views/page_view_test.exs")
-      assert_file web_path(@app, "test/#{@app}_web/views/error_view_test.exs")
-      assert_file web_path(@app, "test/#{@app}_web/views/layout_view_test.exs")
-      assert_file web_path(@app, "test/support/conn_case.ex")
-      assert_file web_path(@app, "test/test_helper.exs")
-
-      assert_file web_path(@app, "lib/#{@app}_web/controllers/page_controller.ex"),
-                  ~r/defmodule PhxUmbWeb.PageController/
-
-      assert_file web_path(@app, "lib/#{@app}_web/views/page_view.ex"),
-                  ~r/defmodule PhxUmbWeb.PageView/
-
-      assert_file web_path(@app, "lib/#{@app}_web/router.ex"), "defmodule PhxUmbWeb.Router"
-
-      assert_file web_path(@app, "lib/#{@app}_web/templates/layout/root.html.heex"), fn file ->
         assert file =~ ~s|<meta name="csrf-token" content={get_csrf_token()} />|
-      end
->>>>>>> 6e7185b3
+      end)
 
       assert_file(web_path(@app, "lib/#{@app}_web/components/layouts/app.html.heex"))
 
