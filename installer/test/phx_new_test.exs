--- conflicted
+++ resolved
@@ -37,34 +37,14 @@
 
       assert_file("phx_blog/README.md")
 
-<<<<<<< HEAD
-      if Version.match?(System.version(), ">= 1.13.4") do
-        assert_file("phx_blog/.formatter.exs", fn file ->
-          assert file =~ "import_deps: [:ecto, :phoenix]"
-          assert file =~ "subdirectories: [\"priv/*/migrations\"]"
-          assert file =~ "plugins: [Phoenix.LiveView.HTMLFormatter]"
-
-          assert file =~
-                   "inputs: [\"*.{heex,ex,exs}\", \"{config,lib,test}/**/*.{heex,ex,exs}\", \"priv/*/seeds.exs\"]"
-        end)
-      else
-        assert_file("phx_blog/.formatter.exs", fn file ->
-          assert file =~ "import_deps: [:ecto, :phoenix]"
-          assert file =~ "subdirectories: [\"priv/*/migrations\"]"
-
-          assert file =~
-                   "inputs: [\"*.{ex,exs}\", \"{config,lib,test}/**/*.{ex,exs}\", \"priv/*/seeds.exs\"]"
-
-          refute file =~ "plugins:"
-        end)
-=======
-      assert_file "phx_blog/.formatter.exs", fn file ->
+      assert_file("phx_blog/.formatter.exs", fn file ->
         assert file =~ "import_deps: [:ecto, :ecto_sql, :phoenix]"
         assert file =~ "subdirectories: [\"priv/*/migrations\"]"
         assert file =~ "plugins: [Phoenix.LiveView.HTMLFormatter]"
-        assert file =~ "inputs: [\"*.{heex,ex,exs}\", \"{config,lib,test}/**/*.{heex,ex,exs}\", \"priv/*/seeds.exs\"]"
->>>>>>> 6e7185b3
-      end
+
+        assert file =~
+                 "inputs: [\"*.{heex,ex,exs}\", \"{config,lib,test}/**/*.{heex,ex,exs}\", \"priv/*/seeds.exs\"]"
+      end)
 
       assert_file("phx_blog/mix.exs", fn file ->
         assert file =~ "app: :phx_blog"
@@ -146,15 +126,9 @@
         assert file =~ ~s|plug Phoenix.LiveDashboard.RequestLogger|
       end)
 
-<<<<<<< HEAD
       assert_file("phx_blog/lib/phx_blog_web/components/layouts/root.html.heex", fn file ->
-        assert file =~ ~s|<meta name="csrf-token" content={get_csrf_token()}>|
-      end)
-=======
-      assert_file "phx_blog/lib/phx_blog_web/templates/layout/root.html.heex", fn file ->
         assert file =~ ~s|<meta name="csrf-token" content={get_csrf_token()} />|
-      end
->>>>>>> 6e7185b3
+      end)
 
       assert_file("phx_blog/lib/phx_blog_web/components/layouts/app.html.heex")
 
@@ -486,13 +460,8 @@
         assert file =~ ~s|:phoenix_live_dashboard|
       end)
 
-<<<<<<< HEAD
       assert_file("phx_blog/.formatter.exs", fn file ->
-        assert file =~ "import_deps: [:ecto, :phoenix]"
-=======
-      assert_file "phx_blog/.formatter.exs", fn file ->
         assert file =~ "import_deps: [:ecto, :ecto_sql, :phoenix]"
->>>>>>> 6e7185b3
         assert file =~ "subdirectories: [\"priv/*/migrations\"]"
 
         assert file =~
@@ -549,22 +518,12 @@
     in_tmp("new with no_ecto", fn ->
       Mix.Tasks.Phx.New.run([@app_name, "--no-ecto"])
 
-<<<<<<< HEAD
-      if Version.match?(System.version(), ">= 1.13.4") do
-        assert_file("phx_blog/.formatter.exs", fn file ->
-          assert file =~ "import_deps: [:phoenix]"
-          assert file =~ "plugins: [Phoenix.LiveView.HTMLFormatter]"
-          assert file =~ "inputs: [\"*.{heex,ex,exs}\", \"{config,lib,test}/**/*.{heex,ex,exs}\"]"
-          refute file =~ "subdirectories:"
-        end)
-=======
-      assert_file "phx_blog/.formatter.exs", fn file ->
+      assert_file("phx_blog/.formatter.exs", fn file ->
         assert file =~ "import_deps: [:phoenix]"
         assert file =~ "plugins: [Phoenix.LiveView.HTMLFormatter]"
         assert file =~ "inputs: [\"*.{heex,ex,exs}\", \"{config,lib,test}/**/*.{heex,ex,exs}\"]"
         refute file =~ "subdirectories:"
->>>>>>> 6e7185b3
-      end
+      end)
     end)
   end
 
