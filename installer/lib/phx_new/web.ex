--- conflicted
+++ resolved
@@ -80,16 +80,16 @@
     inject_umbrella_config_defaults(project)
     copy_from project, __MODULE__, :new
 
-<<<<<<< HEAD
-    if Project.html?(project), do: gen_html(project)
-    if Project.gettext?(project), do: gen_gettext(project)
-=======
     cond do
+      Project.live?(project) and not Project.html?(project) ->
+        raise "cannot generate --live project with --no-html. LiveView requires HTML"
+
       Project.live?(project) -> gen_live(project)
       Project.html?(project) -> gen_html(project)
-      :else -> :ok
+      true -> :noop
     end
->>>>>>> 71cb98f5
+
+    if Project.gettext?(project), do: gen_gettext(project)
 
     case {Project.webpack?(project), Project.html?(project)} do
       {true, _}      -> Phx.New.Single.gen_webpack(project)
@@ -104,12 +104,11 @@
     copy_from project, __MODULE__, :html
   end
 
-<<<<<<< HEAD
   defp gen_gettext(%Project{} = project) do
     copy_from project, __MODULE__, :gettext
-=======
+  end
+
   defp gen_live(%Project{} = project) do
     copy_from project, __MODULE__, :live
->>>>>>> 71cb98f5
   end
 end