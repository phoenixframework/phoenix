defmodule Phx.New.Single do
  @moduledoc false
  use Phx.New.Generator
  alias Phx.New.{Project}

  template :new, [
    {:eex,  "phx_single/config/config.exs",             :project, "config/config.exs"},
    {:eex,  "phx_single/config/dev.exs",                :project, "config/dev.exs"},
    {:eex,  "phx_single/config/prod.exs",               :project, "config/prod.exs"},
    {:eex,  "phx_single/config/prod.secret.exs",        :project, "config/prod.secret.exs"},
    {:eex,  "phx_single/config/test.exs",               :project, "config/test.exs"},
    {:eex,  "phx_single/lib/app_name/application.ex",   :project, "lib/:app/application.ex"},
    {:eex,  "phx_single/lib/app_name.ex",               :project, "lib/:app.ex"},
    {:eex,  "phx_web/channels/user_socket.ex",          :project, "lib/:lib_web_name/channels/user_socket.ex"},
    {:keep, "phx_web/controllers",                      :project, "lib/:lib_web_name/controllers"},
    {:eex,  "phx_web/views/error_helpers.ex",           :project, "lib/:lib_web_name/views/error_helpers.ex"},
    {:eex,  "phx_web/views/error_view.ex",              :project, "lib/:lib_web_name/views/error_view.ex"},
    {:eex,  "phx_web/endpoint.ex",                      :project, "lib/:lib_web_name/endpoint.ex"},
    {:eex,  "phx_web/router.ex",                        :project, "lib/:lib_web_name/router.ex"},
    {:eex,  "phx_single/lib/app_name_web.ex",           :project, "lib/:lib_web_name.ex"},
    {:eex,  "phx_single/mix.exs",                       :project, "mix.exs"},
    {:eex,  "phx_single/README.md",                     :project, "README.md"},
    {:eex,  "phx_single/formatter.exs",                 :project, ".formatter.exs"},
    {:eex,  "phx_single/gitignore",                     :project, ".gitignore"},
    {:eex,  "phx_test/support/channel_case.ex",         :project, "test/support/channel_case.ex"},
    {:eex,  "phx_test/support/conn_case.ex",            :project, "test/support/conn_case.ex"},
    {:eex,  "phx_single/test/test_helper.exs",          :project, "test/test_helper.exs"},
    {:keep, "phx_test/channels",                        :project, "test/:lib_web_name/channels"},
    {:keep, "phx_test/controllers",                     :project, "test/:lib_web_name/controllers"},
    {:eex,  "phx_test/views/error_view_test.exs",       :project, "test/:lib_web_name/views/error_view_test.exs"},
  ]

  template :gettext, [
    {:eex,  "phx_gettext/gettext.ex",               :project, "lib/:lib_web_name/gettext.ex"},
    {:eex,  "phx_gettext/en/LC_MESSAGES/errors.po", :project, "priv/gettext/en/LC_MESSAGES/errors.po"},
    {:eex,  "phx_gettext/errors.pot",               :project, "priv/gettext/errors.pot"}
  ]

  template :html, [
    {:eex, "phx_web/controllers/page_controller.ex",         :project, "lib/:lib_web_name/controllers/page_controller.ex"},
    {:eex, "phx_web/templates/layout/app.html.eex",          :project, "lib/:lib_web_name/templates/layout/app.html.eex"},
    {:eex, "phx_web/templates/page/index.html.eex",          :project, "lib/:lib_web_name/templates/page/index.html.eex"},
    {:eex, "phx_web/views/layout_view.ex",                   :project, "lib/:lib_web_name/views/layout_view.ex"},
    {:eex, "phx_web/views/page_view.ex",                     :project, "lib/:lib_web_name/views/page_view.ex"},
    {:eex, "phx_test/controllers/page_controller_test.exs",  :project, "test/:lib_web_name/controllers/page_controller_test.exs"},
    {:eex, "phx_test/views/layout_view_test.exs",            :project, "test/:lib_web_name/views/layout_view_test.exs"},
    {:eex, "phx_test/views/page_view_test.exs",              :project, "test/:lib_web_name/views/page_view_test.exs"},
  ]

  template :ecto, [
    {:eex,  "phx_ecto/repo.ex",              :app, "lib/:app/repo.ex"},
    {:keep, "phx_ecto/priv/repo/migrations", :app, "priv/repo/migrations"},
    {:eex,  "phx_ecto/formatter.exs",        :app, "priv/repo/migrations/.formatter.exs"},
    {:eex,  "phx_ecto/seeds.exs",            :app, "priv/repo/seeds.exs"},
    {:eex,  "phx_ecto/data_case.ex",         :app, "test/support/data_case.ex"},
  ]

  template :webpack, [
    {:eex,  "phx_assets/webpack.config.js", :web, "assets/webpack.config.js"},
    {:text, "phx_assets/babelrc",           :web, "assets/.babelrc"},
    {:eex,  "phx_assets/app.js",            :web, "assets/js/app.js"},
    {:eex,  "phx_assets/socket.js",         :web, "assets/js/socket.js"},
    {:eex,  "phx_assets/package.json",      :web, "assets/package.json"},
    {:keep, "phx_assets/vendor",            :web, "assets/vendor"},
  ]

  template :live, [
    {:eex, "phx_assets/live.js",                             :web, "assets/js/live.js"},
    {:eex, "phx_live/controllers/page_controller.ex",        :project, "lib/:lib_web_name/controllers/page_controller.ex"},
    {:eex, "phx_web/templates/layout/app.html.eex",          :project, "lib/:lib_web_name/templates/layout/app.html.eex"},
    {:eex, "phx_live/templates/page/index.html.eex",         :project, "lib/:lib_web_name/templates/page/index.html.eex"},
    {:eex, "phx_live/templates/page/hero.html.leex",         :project, "lib/:lib_web_name/templates/page/hero.html.leex"},
    {:eex, "phx_web/views/layout_view.ex",                   :project, "lib/:lib_web_name/views/layout_view.ex"},
    {:eex, "phx_web/views/page_view.ex",                     :project, "lib/:lib_web_name/views/page_view.ex"},
    {:eex, "phx_live/live/page_live_view.ex",                :project, "lib/:lib_web_name/live/page_live_view.ex"},
    {:eex, "phx_test/controllers/page_controller_test.exs",  :project, "test/:lib_web_name/controllers/page_controller_test.exs"},
    {:eex, "phx_test/views/layout_view_test.exs",            :project, "test/:lib_web_name/views/layout_view_test.exs"},
    {:eex, "phx_test/live/page_live_view_test.exs",          :project, "test/:lib_web_name/live/page_live_view_test.exs"},
    {:eex, "phx_test/views/page_view_test.exs",              :project, "test/:lib_web_name/views/page_view_test.exs"},
  ]

  template :bare, []

  template :static, [
    {:text, "phx_static/app.js",      :web, "priv/static/js/app.js"},
    {:text, "phx_static/app.css",     :web, "priv/static/css/app.css"},
    {:text, "phx_static/phoenix.css", :web, "priv/static/css/phoenix.css"},
    {:text, "phx_static/robots.txt",  :web, "priv/static/robots.txt"},
    {:text, "phx_static/phoenix.js",  :web, "priv/static/js/phoenix.js"},
    {:text, "phx_static/phoenix.png", :web, "priv/static/images/phoenix.png"},
    {:text, "phx_static/favicon.ico", :web, "priv/static/favicon.ico"}
  ]

  def prepare_project(%Project{app: app} = project) when not is_nil(app) do
    %Project{project | project_path: project.base_path}
    |> put_app()
    |> put_root_app()
    |> put_web_app()
  end

  defp put_app(%Project{base_path: base_path} = project) do
    %Project{project |
             in_umbrella?: in_umbrella?(base_path),
             app_path: base_path}
  end

  defp put_root_app(%Project{app: app, opts: opts} = project) do
    %Project{project |
             root_app: app,
             root_mod: Module.concat([opts[:module] || Macro.camelize(app)])}
  end

  defp put_web_app(%Project{app: app} = project) do
    %Project{project |
             web_app: app,
             lib_web_name: "#{app}_web",
             web_namespace: Module.concat(["#{project.root_mod}Web"]),
             web_path: project.project_path}
  end

  def generate(%Project{} = project) do
    copy_from project, __MODULE__, :new

    if Project.ecto?(project), do: gen_ecto(project)
<<<<<<< HEAD
    if Project.html?(project), do: gen_html(project)
    if Project.gettext?(project), do: gen_gettext(project)
=======
    cond do
      Project.live?(project) -> gen_live(project)
      Project.html?(project) -> gen_html(project)
      :else -> :ok
    end
>>>>>>> 71cb98f5

    case {Project.webpack?(project), Project.html?(project)} do
      {true, _}      -> gen_webpack(project)
      {false, true}  -> gen_static(project)
      {false, false} -> gen_bare(project)
    end

    project
  end

  def gen_html(project) do
    copy_from project, __MODULE__, :html
  end

<<<<<<< HEAD
  def gen_gettext(project) do
    copy_from project, __MODULE__, :gettext
=======
  defp gen_live(project) do
    copy_from project, __MODULE__, :live
>>>>>>> 71cb98f5
  end

  def gen_ecto(project) do
    copy_from project, __MODULE__, :ecto
    gen_ecto_config(project)
  end

  def gen_static(%Project{} = project) do
    copy_from project, __MODULE__, :static
  end

  def gen_webpack(%Project{web_path: web_path} = project) do
    copy_from project, __MODULE__, :webpack

    statics = %{
      "phx_static/app.css" => "assets/css/app.css",
      "phx_static/phoenix.css" => "assets/css/phoenix.css",
      "phx_static/robots.txt" => "assets/static/robots.txt",
      "phx_static/phoenix.png" => "assets/static/images/phoenix.png",
      "phx_static/favicon.ico" => "assets/static/favicon.ico"
    }

    for {source, target} <- statics do
      create_file Path.join(web_path, target), render(:static, source)
    end
  end

  def gen_bare(%Project{} = project) do
    copy_from project, __MODULE__, :bare
  end
end<|MERGE_RESOLUTION|>--- conflicted
+++ resolved
@@ -122,16 +122,17 @@
     copy_from project, __MODULE__, :new
 
     if Project.ecto?(project), do: gen_ecto(project)
-<<<<<<< HEAD
-    if Project.html?(project), do: gen_html(project)
-    if Project.gettext?(project), do: gen_gettext(project)
-=======
+
     cond do
+      Project.live?(project) and not Project.html?(project) ->
+        raise "cannot generate --live project with --no-html. LiveView requires HTML"
+
       Project.live?(project) -> gen_live(project)
       Project.html?(project) -> gen_html(project)
-      :else -> :ok
+      true -> :noop
     end
->>>>>>> 71cb98f5
+
+    if Project.gettext?(project), do: gen_gettext(project)
 
     case {Project.webpack?(project), Project.html?(project)} do
       {true, _}      -> gen_webpack(project)
@@ -146,13 +147,12 @@
     copy_from project, __MODULE__, :html
   end
 
-<<<<<<< HEAD
   def gen_gettext(project) do
     copy_from project, __MODULE__, :gettext
-=======
+  end
+
   defp gen_live(project) do
     copy_from project, __MODULE__, :live
->>>>>>> 71cb98f5
   end
 
   def gen_ecto(project) do
