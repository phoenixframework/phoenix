--- conflicted
+++ resolved
@@ -39,13 +39,12 @@
     Keyword.fetch!(binding, :html)
   end
 
-<<<<<<< HEAD
   def gettext?(%Project{binding: binding}) do
     Keyword.fetch!(binding, :gettext)
-=======
+  end
+
   def live?(%Project{binding: binding}) do
     Keyword.fetch!(binding, :live)
->>>>>>> 71cb98f5
   end
 
   def webpack?(%Project{binding: binding}) do
