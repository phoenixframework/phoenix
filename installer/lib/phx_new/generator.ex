--- conflicted
+++ resolved
@@ -111,10 +111,7 @@
     ecto         = Keyword.get(opts, :ecto, true)
     html         = Keyword.get(opts, :html, true)
     live         = Keyword.get(opts, :live, false)
-<<<<<<< HEAD
     gettext      = Keyword.get(opts, :gettext, true)
-=======
->>>>>>> 71cb98f5
     webpack      = Keyword.get(opts, :webpack, true)
     dev          = Keyword.get(opts, :dev, false)
     phoenix_path = phoenix_path(project, dev)
@@ -162,10 +159,7 @@
       ecto: ecto,
       html: html,
       live: live,
-<<<<<<< HEAD
       gettext: gettext,
-=======
->>>>>>> 71cb98f5
       adapter_app: adapter_app,
       adapter_module: adapter_module,
       adapter_config: adapter_config,
