--- conflicted
+++ resolved
@@ -10,29 +10,6 @@
 const defaultRef = 1
 const defaultTimeout = 10000
 
-<<<<<<< HEAD
-describe("constructor", () => {
-  beforeEach(() => {
-    socket = new Socket("/socket", { timeout: 1234 })
-  })
-
-  it("sets defaults", () => {
-    channel = new Channel("topic", { one: "two" }, socket)
-
-    assert.equal(channel.state, "closed")
-    assert.equal(channel.topic, "topic")
-    assert.deepEqual(channel.params(), { one: "two" })
-    assert.deepEqual(channel.socket, socket)
-    assert.equal(channel.timeout, 1234)
-    assert.equal(channel.joinedOnce, false)
-    assert.ok(channel.joinPush)
-    assert.deepEqual(channel.pushBuffer, [])
-  })
-
-  it("sets up joinPush object with literal params", () => {
-    channel = new Channel("topic", { one: "two" }, socket)
-    const joinPush = channel.joinPush
-=======
 class WSMock {
   constructor(){}
   close(){}
@@ -41,42 +18,11 @@
 
 describe("with transport", () => {
   let mockServer
->>>>>>> 3ec5ac49
 
   before(() => {
     window.WebSocket = WSMock
   })
-
-<<<<<<< HEAD
-  it("sets up joinPush object with closure params", () => {
-    channel = new Channel("topic", function(){ return({one: "two"}) }, socket)
-    const joinPush = channel.joinPush
-
-    assert.deepEqual(joinPush.channel, channel)
-    assert.deepEqual(joinPush.payload(), { one: "two" })
-    assert.equal(joinPush.event, "phx_join")
-    assert.equal(joinPush.timeout, 1234)
-  })
-
-})
-
-describe("updating join params", () => {
-  beforeEach(() => {
-    socket = new Socket("/socket", { timeout: 1234 })
-  })
-
-  it("can update the join params", () => {
-    let counter = 0
-    let params = function(){ return({value: counter}) }
-
-    channel = new Channel("topic", params, socket)
-    const joinPush = channel.joinPush
-
-    assert.deepEqual(joinPush.channel, channel)
-    assert.deepEqual(joinPush.payload(), { value: 0 })
-    assert.equal(joinPush.event, "phx_join")
-    assert.equal(joinPush.timeout, 1234)
-=======
+  
   after((done) => {
     window.WebSocket = null
     done()
@@ -86,7 +32,7 @@
     beforeEach(() => {
       socket = new Socket("/", {timeout: 1234})
     })
->>>>>>> 3ec5ac49
+
 
     it("sets defaults", () => {
       channel = new Channel("topic", { one: "two" }, socket)
