--- conflicted
+++ resolved
@@ -204,11 +204,6 @@
                  ~S|<.link href={~p"/users/log_in"}>Log in</.link>|
       end)
 
-<<<<<<< HEAD
-      assert_file "lib/my_app_web/templates/layout/root.html.heex", fn file ->
-        assert file =~ ~s|<%= render("_user_menu.html", assigns) %>|
-      end
-=======
       assert_file("test/support/conn_case.ex", fn file ->
         assert file =~ "def register_and_log_in_user(%{conn: conn})"
         assert file =~ "def log_in_user(conn, user)"
@@ -288,7 +283,6 @@
       assert_file("lib/my_app_web/router.ex", fn file ->
         assert file =~ "import MyAppWeb.UserAuth"
         assert file =~ "plug :fetch_current_user"
->>>>>>> b1efc790
 
         assert file =~ """
                  ## Authentication routes
@@ -369,15 +363,6 @@
         validate_dependencies?: false
       )
 
-<<<<<<< HEAD
-      assert_file "lib/my_app_web/templates/layout/root.html.heex", fn file ->
-        assert file =~ ~s|<%= render("_user_menu.html", assigns) %>|
-      end
-
-      assert_file "lib/my_app_web/templates/layout/app.html.heex", fn file ->
-        refute file =~ ~s|<%= render("_user_menu.html", assigns) %>|
-      end
-=======
       assert_file("lib/my_app_web/templates/layout/root.html.heex", fn file ->
         assert file =~
                  ~S|<.link href={~p"/users/settings"}>Settings</.link>|
@@ -499,7 +484,6 @@
                  end
                """
       end)
->>>>>>> b1efc790
     end)
   end
 
@@ -537,17 +521,9 @@
         assert file =~ "defmodule MyAppWeb.Warehouse.UserConfirmationView do"
       end)
 
-<<<<<<< HEAD
-      assert_file "lib/my_app_web/templates/warehouse/user_confirmation/new.html.heex", fn file ->
-        assert file =~ ~S|<.form :let={f} for={:user} action={Routes.warehouse_user_confirmation_path(@conn, :create)}>|
-        assert file =~ ~S|<%= link("Register", to: Routes.warehouse_user_registration_path(@conn, :new)) %>|
-        assert file =~ ~S|<%= link("Log in", to: Routes.warehouse_user_session_path(@conn, :new)) %>|
-      end
-=======
       assert_file("lib/my_app_web/templates/warehouse/user_confirmation/new.html.heex", fn file ->
         assert file =~
                  ~S|<.simple_form :let={f} for={:user} action={~p"/warehouse/users/confirm"}>|
->>>>>>> b1efc790
 
         assert file =~
                  ~S|<.link href={~p"/warehouse/users/register"}>Register</.link>|
@@ -556,21 +532,12 @@
                  ~S|<.link href={~p"/warehouse/users/log_in"}>Log in</.link>|
       end)
 
-<<<<<<< HEAD
-      assert_file "lib/my_app_web/templates/layout/_user_menu.html.heex", fn file ->
-        assert file =~ ~S|<%= link("Settings", to: Routes.warehouse_user_settings_path(@conn, :edit)) %>|
-        assert file =~ ~S|<%= link("Log out", to: Routes.warehouse_user_session_path(@conn, :delete), method: :delete) %>|
-        assert file =~ ~S|<%= link("Register", to: Routes.warehouse_user_registration_path(@conn, :new)) %>|
-        assert file =~ ~S|<%= link("Log in", to: Routes.warehouse_user_session_path(@conn, :new)) %>|
-      end
-=======
       assert_file(
         "lib/my_app_web/controllers/warehouse/user_confirmation_controller.ex",
         fn file ->
           assert file =~ "defmodule MyAppWeb.Warehouse.UserConfirmationController do"
         end
       )
->>>>>>> b1efc790
 
       assert_file(
         "test/my_app_web/controllers/warehouse/user_confirmation_controller_test.exs",
@@ -618,19 +585,6 @@
         end
       )
 
-<<<<<<< HEAD
-      assert_file "lib/my_app_web/templates/warehouse/user_reset_password/edit.html.heex", fn file ->
-        assert file =~ ~S|<.form :let={f} for={@changeset} action={Routes.warehouse_user_reset_password_path(@conn, :update, @token)}>|
-        assert file =~ ~S|<%= link("Register", to: Routes.warehouse_user_registration_path(@conn, :new)) %>|
-        assert file =~ ~S|<%= link("Log in", to: Routes.warehouse_user_session_path(@conn, :new)) %>|
-      end
-
-      assert_file "lib/my_app_web/templates/warehouse/user_reset_password/new.html.heex", fn file ->
-        assert file =~ ~S|<.form :let={f} for={:user} action={Routes.warehouse_user_reset_password_path(@conn, :create)}>|
-        assert file =~ ~S|<%= link("Register", to: Routes.warehouse_user_registration_path(@conn, :new)) %>|
-        assert file =~ ~S|<%= link("Log in", to: Routes.warehouse_user_session_path(@conn, :new)) %>|
-      end
-=======
       assert_file(
         "lib/my_app_web/templates/warehouse/user_reset_password/edit.html.heex",
         fn file ->
@@ -646,7 +600,6 @@
                    ~S|<.simple_form :let={f} for={:user} action={~p"/warehouse/users/reset_password"}>|
         end
       )
->>>>>>> b1efc790
 
       assert_file("lib/my_app_web/views/warehouse/user_reset_password_view.ex", fn file ->
         assert file =~ "defmodule MyAppWeb.Warehouse.UserResetPasswordView do"
@@ -663,17 +616,9 @@
         assert file =~ "defmodule MyAppWeb.Warehouse.UserSessionController do"
       end)
 
-<<<<<<< HEAD
-      assert_file "lib/my_app_web/templates/warehouse/user_session/new.html.heex", fn file ->
-        assert file =~ ~S|<.form :let={f} for={@conn} action={Routes.warehouse_user_session_path(@conn, :create)} as={:user}>|
-        assert file =~ ~S|<%= link("Register", to: Routes.warehouse_user_registration_path(@conn, :new)) %>|
-        assert file =~ ~S|<%= link("Forgot your password?", to: Routes.warehouse_user_reset_password_path(@conn, :new)) %>|
-      end
-=======
       assert_file("lib/my_app_web/templates/warehouse/user_session/new.html.heex", fn file ->
         assert file =~
                  ~S|<.simple_form :let={f} for={@conn} action={~p"/warehouse/users/log_in"} as={:user}>|
->>>>>>> b1efc790
 
         assert file =~
                  ~S|<.link navigate={~p"/warehouse/users/register"}|
@@ -697,12 +642,6 @@
         assert file =~ "defmodule MyAppWeb.Warehouse.UserSettingsController do"
       end)
 
-<<<<<<< HEAD
-      assert_file "lib/my_app_web/templates/warehouse/user_settings/edit.html.heex", fn file ->
-        assert file =~ ~s|<.form\n  :let={f}\n  for={@email_changeset}\n  action={Routes.warehouse_user_settings_path(@conn, :update)}\n  id="update_email"\n>|
-        assert file =~ ~s|<.form\n  :let={f}\n  for={@password_changeset}\n  action={Routes.warehouse_user_settings_path(@conn, :update)}\n  id="update_password"\n>|
-      end
-=======
       assert_file("lib/my_app_web/templates/warehouse/user_settings/edit.html.heex", fn file ->
         assert file =~
                  ~S|<.simple_form :let={f} for={@email_changeset} action={~p"/warehouse/users/settings"} id="update_email">|
@@ -710,7 +649,6 @@
         assert file =~
                  ~S|<.simple_form :let={f} for={@password_changeset} action={~p"/warehouse/users/settings"} id="update_password">|
       end)
->>>>>>> b1efc790
 
       assert_file("lib/my_app_web/views/warehouse/user_settings_view.ex", fn file ->
         assert file =~ "defmodule MyAppWeb.Warehouse.UserSettingsView do"
@@ -735,46 +673,6 @@
         assert file =~ "plug :fetch_current_user"
 
         assert file =~ """
-<<<<<<< HEAD
-          ## Authentication routes
-
-          scope "/warehouse", MyAppWeb.Warehouse, as: :warehouse do
-            pipe_through [:browser, :redirect_if_user_is_authenticated]
-
-            get "/users/register", UserRegistrationController, :new
-            post "/users/register", UserRegistrationController, :create
-            get "/users/log_in", UserSessionController, :new
-            post "/users/log_in", UserSessionController, :create
-            get "/users/reset_password", UserResetPasswordController, :new
-            post "/users/reset_password", UserResetPasswordController, :create
-            get "/users/reset_password/:token", UserResetPasswordController, :edit
-            put "/users/reset_password/:token", UserResetPasswordController, :update
-          end
-
-          scope "/warehouse", MyAppWeb.Warehouse, as: :warehouse do
-            pipe_through [:browser, :require_authenticated_user]
-
-            get "/users/settings", UserSettingsController, :edit
-            put "/users/settings", UserSettingsController, :update
-            get "/users/settings/confirm_email/:token", UserSettingsController, :confirm_email
-          end
-
-          scope "/warehouse", MyAppWeb.Warehouse, as: :warehouse do
-            pipe_through [:browser]
-
-            delete "/users/log_out", UserSessionController, :delete
-            get "/users/confirm", UserConfirmationController, :new
-            post "/users/confirm", UserConfirmationController, :create
-            get "/users/confirm/:token", UserConfirmationController, :edit
-            post "/users/confirm/:token", UserConfirmationController, :update
-          end
-        """
-      end
-
-      assert_file "lib/my_app_web/templates/layout/root.html.heex", fn file ->
-        assert file =~ ~s|<%= render("_user_menu.html", assigns) %>|
-      end
-=======
                  ## Authentication routes
 
                  scope "/warehouse", MyAppWeb.Warehouse, as: :warehouse do
@@ -809,7 +707,6 @@
                  end
                """
       end)
->>>>>>> b1efc790
 
       assert_file("test/support/conn_case.ex", fn file ->
         assert file =~ "def register_and_log_in_user(%{conn: conn})"
@@ -1455,12 +1352,6 @@
         Please ensure this phoenix app was not generated with
         --no-html. If you have changed the name of your application
         layout file, please add the following code to it where you'd
-<<<<<<< HEAD
-        like "_user_menu.html" to be rendered.
-
-            <%= render("_user_menu.html", assigns) %>
-        """]}
-=======
         like the user menu items to be rendered.
 
             <ul>
@@ -1474,7 +1365,6 @@
               <% end %>
             </ul>
         """
->>>>>>> b1efc790
       end)
     end
 
@@ -1498,11 +1388,6 @@
 
         Add the following user menu items to your lib/my_app_web/templates/layout/root.html.heex layout file:
 
-<<<<<<< HEAD
-          <nav>
-            <%= render("_user_menu.html", assigns) %>
-          </nav>
-=======
             <ul>
               <%= if @current_user do %>
                 <li><%= @current_user.email %></li>
@@ -1513,7 +1398,6 @@
                 <li><.link href={~p"/users/log_in"}>Log in</.link></li>
               <% end %>
             </ul>
->>>>>>> b1efc790
 
         """
         assert_received {:mix_shell, :info, [^help_text]}
