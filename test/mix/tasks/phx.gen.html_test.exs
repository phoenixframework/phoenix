Code.require_file "../../../installer/test/mix_helper.exs", __DIR__

defmodule Mix.Tasks.Phx.Gen.HtmlTest do
  use ExUnit.Case
  import MixHelper
  alias Mix.Tasks.Phx.Gen

  setup do
    Mix.Task.clear()
    :ok
  end

  test "invalid mix arguments", config do
    in_tmp_project config.test, fn ->
      assert_raise Mix.Error, ~r/Expected the context, "blog", to be a valid module name/, fn ->
        Gen.Html.run(~w(blog Post posts title:string))
      end

      assert_raise Mix.Error, ~r/Expected the schema, "posts", to be a valid module name/, fn ->
        Gen.Html.run(~w(Post posts title:string))
      end

      assert_raise Mix.Error, ~r/The context and schema should have different names/, fn ->
        Gen.Html.run(~w(Blog Blog blogs))
      end

      assert_raise Mix.Error, ~r/Invalid arguments/, fn ->
        Gen.Html.run(~w(Blog.Post posts))
      end

      assert_raise Mix.Error, ~r/Invalid arguments/, fn ->
        Gen.Html.run(~w(Blog Post))
      end

      assert_raise Mix.Error, ~r/Enum type requires at least one value/, fn ->
        Gen.Html.run(~w(Blog Post posts status:enum))
      end
    end
  end

  test "generates html resource and handles existing contexts", config do
    one_day_in_seconds = 24 * 3600
    naive_datetime = %{NaiveDateTime.utc_now() | second: 0, microsecond: {0, 6}}
    datetime = %{DateTime.utc_now() | second: 0, microsecond: {0, 6}}

    in_tmp_project config.test, fn ->
      Gen.Html.run(~w(Blog Post posts title slug:unique votes:integer cost:decimal
                      tags:array:text popular:boolean drafted_at:datetime
                      status:enum:unpublished:published:deleted
                      published_at:utc_datetime
                      published_at_usec:utc_datetime_usec
                      deleted_at:naive_datetime
                      deleted_at_usec:naive_datetime_usec
                      alarm:time
                      alarm_usec:time_usec
                      secret:uuid:redact announcement_date:date alarm:time
                      weight:float user_id:references:users))

      assert_file "lib/phoenix/blog/post.ex"
      assert_file "lib/phoenix/blog.ex"
      assert_file "test/phoenix/blog_test.exs", fn file ->
        assert file =~ "alarm: ~T[15:01:01]"
        assert file =~ "alarm_usec: ~T[15:01:01.000000]"
        assert file =~ "announcement_date: #{Date.utc_today() |> Date.add(-1) |> inspect()}"
        assert file =~ "deleted_at: #{naive_datetime |> NaiveDateTime.add(-one_day_in_seconds) |> NaiveDateTime.truncate(:second) |> inspect()}"
        assert file =~ "deleted_at_usec: #{naive_datetime |> NaiveDateTime.add(-one_day_in_seconds) |> inspect()}"
        assert file =~ "cost: \"120.5\""
        assert file =~ "published_at: #{datetime |> DateTime.add(-one_day_in_seconds) |> DateTime.truncate(:second) |> inspect()}"
        assert file =~ "published_at_usec: #{datetime |> DateTime.add(-one_day_in_seconds) |> inspect()}"
        assert file =~ "weight: 120.5"
        assert file =~ "status: :published"

        assert file =~ "assert post.announcement_date == #{inspect(Date.utc_today())}"
        assert file =~ "assert post.deleted_at == #{naive_datetime |> NaiveDateTime.truncate(:second) |> inspect()}"
        assert file =~ "assert post.deleted_at_usec == #{inspect(naive_datetime)}"
        assert file =~ "assert post.published_at == #{datetime |> DateTime.truncate(:second) |> inspect()}"
        assert file =~ "assert post.published_at_usec == #{inspect(datetime)}"
        assert file =~ "assert post.alarm == ~T[15:01:01]"
        assert file =~ "assert post.alarm_usec == ~T[15:01:01.000000]"
        assert file =~ "assert post.cost == Decimal.new(\"120.5\")"
        assert file =~ "assert post.weight == 120.5"
        assert file =~ "assert post.status == :published"
      end

      assert_file "test/phoenix_web/controllers/post_controller_test.exs", fn file ->
        assert file =~ "defmodule PhoenixWeb.PostControllerTest"
        assert file =~ ~s|~p"/posts|
      end

      assert [path] = Path.wildcard("priv/repo/migrations/*_create_posts.exs")
      assert_file path, fn file ->
        assert file =~ "create table(:posts)"
        assert file =~ "add :title, :string"
        assert file =~ "add :status, :string"
        assert file =~ "create unique_index(:posts, [:slug])"
      end

      assert_file "lib/phoenix_web/controllers/post_controller.ex", fn file ->
        assert file =~ "defmodule PhoenixWeb.PostController"
        assert file =~ "use PhoenixWeb, :controller"
        assert file =~ "Blog.get_post!"
        assert file =~ "Blog.list_posts"
        assert file =~ "Blog.create_post"
        assert file =~ "Blog.update_post"
        assert file =~ "Blog.delete_post"
        assert file =~ "Blog.change_post"
        assert file =~ ~s|redirect(to: ~p"/posts|
      end

      assert_file "lib/phoenix_web/views/post_view.ex", fn file ->
        assert file =~ "defmodule PhoenixWeb.PostView"
      end

      assert_file "lib/phoenix_web/templates/post/edit.html.heex", fn file ->
        assert file =~ ~s|~p"/posts|
      end

      assert_file "lib/phoenix_web/templates/post/index.html.heex", fn file ->
        assert file =~ ~s|~p"/posts|
      end

      assert_file "lib/phoenix_web/templates/post/new.html.heex", fn file ->
        assert file =~ ~s|~p"/posts|
      end

      assert_file "lib/phoenix_web/templates/post/show.html.heex", fn file ->
<<<<<<< HEAD
        assert file =~ " Routes.post_path(@conn"
      end

      assert_file "lib/phoenix_web/templates/post/form.html.heex", fn file ->
        assert file =~ ~s|<.form :let={f} for={@changeset} action={@action}|
        assert file =~ ~s|<%= text_input(f, :title) %>|
        assert file =~ ~s|<%= number_input(f, :votes) %>|
        assert file =~ ~s|<%= number_input(f, :cost, step: "any") %>|
        assert file =~ ~s|<%= multiple_select(f, :tags, ["Option 1": "option1", "Option 2": "option2"]) %>|
        assert file =~ ~s|<%= checkbox(f, :popular) %>|
        assert file =~ ~s|<%= datetime_select(f, :drafted_at) %>|
        assert file =~ ~s|<%= datetime_select(f, :published_at) %>|
        assert file =~ ~s|<%= datetime_select(f, :deleted_at) %>|
        assert file =~ ~s|<%= date_select(f, :announcement_date) %>|
        assert file =~ ~s|<%= time_select(f, :alarm) %>|
        assert file =~ ~s|<%= text_input(f, :secret) %>|
        assert file =~ ~s|<%= select(f, :status, Ecto.Enum.values(Phoenix.Blog.Post, :status), prompt: "Choose a value") %>|

        assert file =~ ~s|<%= label(f, :title) %>|
        assert file =~ ~s|<%= label(f, :votes) %>|
        assert file =~ ~s|<%= label(f, :cost) %>|
        assert file =~ ~s|<%= label(f, :tags) %>|
        assert file =~ ~s|<%= label(f, :popular) %>|
        assert file =~ ~s|<%= label(f, :drafted_at) %>|
        assert file =~ ~s|<%= label(f, :published_at) %>|
        assert file =~ ~s|<%= label(f, :deleted_at) %>|
        assert file =~ ~s|<%= label(f, :announcement_date) %>|
        assert file =~ ~s|<%= label(f, :alarm) %>|
        assert file =~ ~s|<%= label(f, :secret) %>|
        assert file =~ ~s|<%= label(f, :status) %>|

        refute file =~ ~s|<%= label(f, :user_id)|
        refute file =~ ~s|<%= number_input(f, :user_id)|
=======
        assert file =~ ~s|~p"/posts|
      end

      assert_file "lib/phoenix_web/templates/post/new.html.heex", fn file ->
        assert file =~ ~S(<.simple_form :let={f} for={@changeset} action={~p"/posts"}>)
      end

      assert_file "lib/phoenix_web/templates/post/edit.html.heex", fn file ->
        assert file =~ ~S(<.simple_form :let={f} for={@changeset} method="put" action={~p"/posts/#{@post}"}>)
      end

      for filename <- ["new.html.heex", "edit.html.heex"] do
        assert_file "lib/phoenix_web/templates/post/#{filename}", fn file ->
          assert file =~ ~s(<.input field={{f, :title}} type="text")
          assert file =~ ~s(<.input field={{f, :votes}} type="number")
          assert file =~ ~s(<.input field={{f, :cost}} type="number" label="cost" step="any")
          assert file =~ ~s(<.input field={{f, :tags}} type="select" multiple)
          assert file =~ ~s(<.input field={{f, :popular}} type="checkbox")
          assert file =~ ~s(<.input field={{f, :drafted_at}} type="datetime-local")
          assert file =~ ~s(<.input field={{f, :published_at}} type="datetime-local")
          assert file =~ ~s(<.input field={{f, :deleted_at}} type="datetime-local")
          assert file =~ ~s(<.input field={{f, :announcement_date}} type="date")
          assert file =~ ~s(<.input field={{f, :alarm}} type="time")
          assert file =~ ~s(<.input field={{f, :secret}} type="text" label="secret" />)
          assert file =~ ~s(<.input field={{f, :status}} type="select")
          assert file =~ ~s|Ecto.Enum.values(Phoenix.Blog.Post, :status)|

          refute file =~ ~s(<.input field={{f, :user_id}})
        end
>>>>>>> b1efc790
      end

      send self(), {:mix_shell_input, :yes?, true}
      Gen.Html.run(~w(Blog Comment comments title:string))
      assert_received {:mix_shell, :info, ["You are generating into an existing context" <> _]}

      assert_file "lib/phoenix/blog/comment.ex"

      assert_file "test/phoenix_web/controllers/comment_controller_test.exs", fn file ->
        assert file =~ "defmodule PhoenixWeb.CommentControllerTest"
      end

      assert [path] = Path.wildcard("priv/repo/migrations/*_create_comments.exs")
      assert_file path, fn file ->
        assert file =~ "create table(:comments)"
        assert file =~ "add :title, :string"
      end

      assert_file "lib/phoenix_web/controllers/comment_controller.ex", fn file ->
        assert file =~ "defmodule PhoenixWeb.CommentController"
        assert file =~ "use PhoenixWeb, :controller"
        assert file =~ "Blog.get_comment!"
        assert file =~ "Blog.list_comments"
        assert file =~ "Blog.create_comment"
        assert file =~ "Blog.update_comment"
        assert file =~ "Blog.delete_comment"
        assert file =~ "Blog.change_comment"
        assert file =~ ~s|redirect(to: ~p"/comments|
      end

      assert_receive {:mix_shell, :info, ["""

      Add the resource to your browser scope in lib/phoenix_web/router.ex:

          resources "/posts", PostController
      """]}
    end
  end

  test "generates into existing context without prompt with --merge-with-existing-context", config do
    in_tmp_project config.test, fn ->
      Gen.Html.run(~w(Blog Post posts title))

      assert_file "lib/phoenix/blog.ex", fn file ->
        assert file =~ "def get_post!"
        assert file =~ "def list_posts"
        assert file =~ "def create_post"
        assert file =~ "def update_post"
        assert file =~ "def delete_post"
        assert file =~ "def change_post"
      end

      Gen.Html.run(~w(Blog Comment comments message:string --merge-with-existing-context))

      refute_received {:mix_shell, :info, ["You are generating into an existing context" <> _notice]}

      assert_file "lib/phoenix/blog.ex", fn file ->
        assert file =~ "def get_comment!"
        assert file =~ "def list_comments"
        assert file =~ "def create_comment"
        assert file =~ "def update_comment"
        assert file =~ "def delete_comment"
        assert file =~ "def change_comment"
      end
    end
  end

  test "with --web namespace generates namespaced web modules and directories", config do
    in_tmp_project config.test, fn ->
      Gen.Html.run(~w(Blog Post posts title:string --web Blog))

      assert_file "test/phoenix_web/controllers/blog/post_controller_test.exs", fn file ->
        assert file =~ "defmodule PhoenixWeb.Blog.PostControllerTest"
        assert file =~ ~s|~p"/blog/posts|
      end

      assert_file "lib/phoenix_web/controllers/blog/post_controller.ex", fn file ->
        assert file =~ "defmodule PhoenixWeb.Blog.PostController"
        assert file =~ "use PhoenixWeb, :controller"
        assert file =~ ~s|redirect(to: ~p"/blog/posts|
      end

      assert_file "lib/phoenix_web/templates/blog/post/edit.html.heex", fn file ->
        assert file =~ ~s|~p"/blog/posts|
      end

      assert_file "lib/phoenix_web/templates/blog/post/index.html.heex", fn file ->
        assert file =~ ~s|~p"/blog/posts|
      end

      assert_file "lib/phoenix_web/templates/blog/post/new.html.heex", fn file ->
        assert file =~ ~s|~p"/blog/posts|
      end

      assert_file "lib/phoenix_web/templates/blog/post/show.html.heex", fn file ->
        assert file =~ ~s|~p"/blog/posts|
      end

      assert_file "lib/phoenix_web/views/blog/post_view.ex", fn file ->
        assert file =~ "defmodule PhoenixWeb.Blog.PostView"
      end

      assert_receive {:mix_shell, :info, ["""

      Add the resource to your Blog :browser scope in lib/phoenix_web/router.ex:

          scope "/blog", PhoenixWeb.Blog, as: :blog do
            pipe_through :browser
            ...
            resources "/posts", PostController
          end
      """]}
    end
  end

  test "with --no-context skips context and schema file generation", config do
    in_tmp_project config.test, fn ->
      Gen.Html.run(~w(Blog Comment comments title:string --no-context))

      refute_file "lib/phoenix/blog.ex"
      refute_file "lib/phoenix/blog/comment.ex"
      assert Path.wildcard("priv/repo/migrations/*.exs") == []

      assert_file "test/phoenix_web/controllers/comment_controller_test.exs", fn file ->
        assert file =~ "defmodule PhoenixWeb.CommentControllerTest"
      end

      assert_file "lib/phoenix_web/controllers/comment_controller.ex", fn file ->
        assert file =~ "defmodule PhoenixWeb.CommentController"
        assert file =~ "use PhoenixWeb, :controller"
      end

      assert_file "lib/phoenix_web/views/comment_view.ex", fn file ->
        assert file =~ "defmodule PhoenixWeb.CommentView"
      end
    end
  end

  test "with --no-context no warning is emitted when context exists", config do
    in_tmp_project config.test, fn ->
      Gen.Html.run(~w(Blog Post posts title:string))

      assert_file "lib/phoenix/blog.ex"
      assert_file "lib/phoenix/blog/post.ex"

      Gen.Html.run(~w(Blog Comment comments title:string --no-context))
      refute_received {:mix_shell, :info, ["You are generating into an existing context" <> _]}

      assert_file "test/phoenix_web/controllers/comment_controller_test.exs", fn file ->
        assert file =~ "defmodule PhoenixWeb.CommentControllerTest"
      end

      assert_file "lib/phoenix_web/controllers/comment_controller.ex", fn file ->
        assert file =~ "defmodule PhoenixWeb.CommentController"
        assert file =~ "use PhoenixWeb, :controller"
      end

      assert_file "lib/phoenix_web/views/comment_view.ex", fn file ->
        assert file =~ "defmodule PhoenixWeb.CommentView"
      end
    end
  end

  test "with --no-schema skips schema file generation", config do
    in_tmp_project config.test, fn ->
      Gen.Html.run(~w(Blog Comment comments title:string --no-schema))

      assert_file "lib/phoenix/blog.ex"
      refute_file "lib/phoenix/blog/comment.ex"
      assert Path.wildcard("priv/repo/migrations/*.exs") == []

      assert_file "test/phoenix_web/controllers/comment_controller_test.exs", fn file ->
        assert file =~ "defmodule PhoenixWeb.CommentControllerTest"
      end

      assert_file "lib/phoenix_web/controllers/comment_controller.ex", fn file ->
        assert file =~ "defmodule PhoenixWeb.CommentController"
        assert file =~ "use PhoenixWeb, :controller"
      end

      assert_file "lib/phoenix_web/views/comment_view.ex", fn file ->
        assert file =~ "defmodule PhoenixWeb.CommentView"
      end
    end
  end

  test "when more than 50 arguments are given", config do
    in_tmp_project config.test, fn ->
      long_attribute_list = Enum.map_join(0..55, " ", &("attribute#{&1}:string"))
      Gen.Html.run(~w(Blog Post posts #{long_attribute_list}))

      assert_file "test/phoenix_web/controllers/post_controller_test.exs", fn file ->
        refute file =~ "...}"
      end
    end
  end

  describe "inside umbrella" do
    test "without context_app generators config uses web dir", config do
      in_tmp_umbrella_project config.test, fn ->
        Application.put_env(:phoenix, :generators, context_app: nil)
        Gen.Html.run(~w(Accounts User users name:string))

        assert_file "lib/phoenix/accounts.ex"
        assert_file "lib/phoenix/accounts/user.ex"

        assert_file "lib/phoenix_web/controllers/user_controller.ex", fn file ->
          assert file =~ "defmodule PhoenixWeb.UserController"
          assert file =~ "use PhoenixWeb, :controller"
        end

        assert_file "lib/phoenix_web/views/user_view.ex", fn file ->
          assert file =~ "defmodule PhoenixWeb.UserView"
        end

        assert_file "test/phoenix_web/controllers/user_controller_test.exs", fn file ->
          assert file =~ "defmodule PhoenixWeb.UserControllerTest"
        end
      end
    end

    test "raises with false context_app", config do
      in_tmp_umbrella_project config.test, fn ->
        Application.put_env(:phoenix, :generators, context_app: false)
        assert_raise Mix.Error, ~r/no context_app configured/, fn ->
          Gen.Html.run(~w(Accounts User users name:string))
        end
      end
    end

    test "with context_app generators config does not use web dir", config do
      in_tmp_umbrella_project config.test, fn ->
        File.mkdir!("another_app")
        Application.put_env(:phoenix, :generators, context_app: {:another_app, "another_app"})

        Gen.Html.run(~w(Accounts User users name:string))

        assert_file "another_app/lib/another_app/accounts.ex"
        assert_file "another_app/lib/another_app/accounts/user.ex"

        assert_file "lib/phoenix/controllers/user_controller.ex", fn file ->
          assert file =~ "defmodule Phoenix.UserController"
          assert file =~ "use Phoenix, :controller"
        end

        assert_file "lib/phoenix/views/user_view.ex", fn file ->
          assert file =~ "defmodule Phoenix.UserView"
        end

        assert_file "test/phoenix/controllers/user_controller_test.exs", fn file ->
          assert file =~ "defmodule Phoenix.UserControllerTest"
        end
      end
    end

    test "allows enum type with at least one value", config do
      in_tmp_project config.test, fn ->
        Gen.Html.run(~w(Blog Post posts status:enum:new))

<<<<<<< HEAD
        assert_file "lib/phoenix_web/templates/post/form.html.heex", fn file ->
          assert file =~ ~s|<%= select(f, :status, Ecto.Enum.values(Phoenix.Blog.Post, :status), prompt: "Choose a value") %>|
=======
        assert_file "lib/phoenix_web/templates/post/new.html.heex", fn file ->
          assert file =~ ~s|Ecto.Enum.values(Phoenix.Blog.Post, :status)|
        end

        assert_file "lib/phoenix_web/templates/post/edit.html.heex", fn file ->
          assert file =~ ~s|Ecto.Enum.values(Phoenix.Blog.Post, :status)|
>>>>>>> b1efc790
        end
      end
    end
  end
end<|MERGE_RESOLUTION|>--- conflicted
+++ resolved
@@ -124,41 +124,6 @@
       end
 
       assert_file "lib/phoenix_web/templates/post/show.html.heex", fn file ->
-<<<<<<< HEAD
-        assert file =~ " Routes.post_path(@conn"
-      end
-
-      assert_file "lib/phoenix_web/templates/post/form.html.heex", fn file ->
-        assert file =~ ~s|<.form :let={f} for={@changeset} action={@action}|
-        assert file =~ ~s|<%= text_input(f, :title) %>|
-        assert file =~ ~s|<%= number_input(f, :votes) %>|
-        assert file =~ ~s|<%= number_input(f, :cost, step: "any") %>|
-        assert file =~ ~s|<%= multiple_select(f, :tags, ["Option 1": "option1", "Option 2": "option2"]) %>|
-        assert file =~ ~s|<%= checkbox(f, :popular) %>|
-        assert file =~ ~s|<%= datetime_select(f, :drafted_at) %>|
-        assert file =~ ~s|<%= datetime_select(f, :published_at) %>|
-        assert file =~ ~s|<%= datetime_select(f, :deleted_at) %>|
-        assert file =~ ~s|<%= date_select(f, :announcement_date) %>|
-        assert file =~ ~s|<%= time_select(f, :alarm) %>|
-        assert file =~ ~s|<%= text_input(f, :secret) %>|
-        assert file =~ ~s|<%= select(f, :status, Ecto.Enum.values(Phoenix.Blog.Post, :status), prompt: "Choose a value") %>|
-
-        assert file =~ ~s|<%= label(f, :title) %>|
-        assert file =~ ~s|<%= label(f, :votes) %>|
-        assert file =~ ~s|<%= label(f, :cost) %>|
-        assert file =~ ~s|<%= label(f, :tags) %>|
-        assert file =~ ~s|<%= label(f, :popular) %>|
-        assert file =~ ~s|<%= label(f, :drafted_at) %>|
-        assert file =~ ~s|<%= label(f, :published_at) %>|
-        assert file =~ ~s|<%= label(f, :deleted_at) %>|
-        assert file =~ ~s|<%= label(f, :announcement_date) %>|
-        assert file =~ ~s|<%= label(f, :alarm) %>|
-        assert file =~ ~s|<%= label(f, :secret) %>|
-        assert file =~ ~s|<%= label(f, :status) %>|
-
-        refute file =~ ~s|<%= label(f, :user_id)|
-        refute file =~ ~s|<%= number_input(f, :user_id)|
-=======
         assert file =~ ~s|~p"/posts|
       end
 
@@ -188,7 +153,6 @@
 
           refute file =~ ~s(<.input field={{f, :user_id}})
         end
->>>>>>> b1efc790
       end
 
       send self(), {:mix_shell_input, :yes?, true}
@@ -448,17 +412,12 @@
       in_tmp_project config.test, fn ->
         Gen.Html.run(~w(Blog Post posts status:enum:new))
 
-<<<<<<< HEAD
-        assert_file "lib/phoenix_web/templates/post/form.html.heex", fn file ->
-          assert file =~ ~s|<%= select(f, :status, Ecto.Enum.values(Phoenix.Blog.Post, :status), prompt: "Choose a value") %>|
-=======
         assert_file "lib/phoenix_web/templates/post/new.html.heex", fn file ->
           assert file =~ ~s|Ecto.Enum.values(Phoenix.Blog.Post, :status)|
         end
 
         assert_file "lib/phoenix_web/templates/post/edit.html.heex", fn file ->
           assert file =~ ~s|Ecto.Enum.values(Phoenix.Blog.Post, :status)|
->>>>>>> b1efc790
         end
       end
     end
