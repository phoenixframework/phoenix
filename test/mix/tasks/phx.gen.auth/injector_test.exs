defmodule Mix.Tasks.Phx.Gen.Auth.InjectorTest do
  use ExUnit.Case, async: true

  alias Mix.Phoenix.{Context, Schema}
  alias Mix.Tasks.Phx.Gen.Auth.{HashingLibrary, Injector}

  describe "mix_dependency_inject/2" do
    test "injects before existing dependencies" do
      existing_file = """
      defmodule RainyDay.MixProject do
        use Mix.Project

        def project do
          [
            app: :rainy_day,
            version: "0.1.0",
            build_path: "../../_build",
            config_path: "../../config/config.exs",
            deps_path: "../../deps",
            lockfile: "../../mix.lock",
            elixir: "~> 1.7",
            elixirc_paths: elixirc_paths(Mix.env()),
            start_permanent: Mix.env() == :prod,
            aliases: aliases(),
            deps: deps()
          ]
        end

        # Configuration for the OTP application.
        #
        # Type `mix help compile.app` for more information.
        def application do
          [
            mod: {RainyDay.Application, []},
            extra_applications: [:logger, :runtime_tools]
          ]
        end

        # Specifies which paths to compile per environment.
        defp elixirc_paths(:test), do: ["lib", "test/support"]
        defp elixirc_paths(_), do: ["lib"]

        # Specifies your project dependencies.
        #
        # Type `mix help deps` for examples and options.
        defp deps do
          [
            {:phoenix_pubsub, "~> 2.0-dev", github: "phoenixframework/phoenix_pubsub"},
            {:ecto_sql, "~> 3.4"},
            {:postgrex, ">= 0.0.0"},
            {:jason, "~> 1.0"}
          ]
        end

        # Aliases are shortcuts or tasks specific to the current project.
        # For example, to create, migrate and run the seeds file at once:
        #
        #     $ mix ecto.setup
        #
        # See the documentation for `Mix` for more info on aliases.
        defp aliases do
          [
            "ecto.setup": ["ecto.create", "ecto.migrate", "run priv/repo/seeds.exs"],
            "ecto.reset": ["ecto.drop", "ecto.setup"],
            test: ["ecto.create --quiet", "ecto.migrate", "test"]
          ]
        end
      end
      """

      inject = ~s|{:bcrypt_elixir, "~> 2.0"}|

      assert {:ok, new_file} = Injector.mix_dependency_inject(existing_file, inject)

      assert new_file == """
             defmodule RainyDay.MixProject do
               use Mix.Project

               def project do
                 [
                   app: :rainy_day,
                   version: "0.1.0",
                   build_path: "../../_build",
                   config_path: "../../config/config.exs",
                   deps_path: "../../deps",
                   lockfile: "../../mix.lock",
                   elixir: "~> 1.7",
                   elixirc_paths: elixirc_paths(Mix.env()),
                   start_permanent: Mix.env() == :prod,
                   aliases: aliases(),
                   deps: deps()
                 ]
               end

               # Configuration for the OTP application.
               #
               # Type `mix help compile.app` for more information.
               def application do
                 [
                   mod: {RainyDay.Application, []},
                   extra_applications: [:logger, :runtime_tools]
                 ]
               end

               # Specifies which paths to compile per environment.
               defp elixirc_paths(:test), do: ["lib", "test/support"]
               defp elixirc_paths(_), do: ["lib"]

               # Specifies your project dependencies.
               #
               # Type `mix help deps` for examples and options.
               defp deps do
                 [
                   {:bcrypt_elixir, "~> 2.0"},
                   {:phoenix_pubsub, "~> 2.0-dev", github: "phoenixframework/phoenix_pubsub"},
                   {:ecto_sql, "~> 3.4"},
                   {:postgrex, ">= 0.0.0"},
                   {:jason, "~> 1.0"}
                 ]
               end

               # Aliases are shortcuts or tasks specific to the current project.
               # For example, to create, migrate and run the seeds file at once:
               #
               #     $ mix ecto.setup
               #
               # See the documentation for `Mix` for more info on aliases.
               defp aliases do
                 [
                   "ecto.setup": ["ecto.create", "ecto.migrate", "run priv/repo/seeds.exs"],
                   "ecto.reset": ["ecto.drop", "ecto.setup"],
                   test: ["ecto.create --quiet", "ecto.migrate", "test"]
                 ]
               end
             end
             """
    end

    test "when injected dependency already exists" do
      existing_file = """
      defmodule MyApp.MixFile do
        defp deps do
          [
            {:bcrypt_elixir, "~> 2.0"},
            {:ecto_sql, "~> 2.0"}
          ]
        end
      end
      """

      inject = ~s|{:bcrypt_elixir, "~> 2.0"}|

      assert :already_injected = Injector.mix_dependency_inject(existing_file, inject)
    end

    test "when unable to automatically inject" do
      existing_file = """
      defmodule MyApp.MixFile do
      end
      """

      inject = ~s|{:bcrypt_elixir, "~> 2.0"}|

      assert {:error, :unable_to_inject} = Injector.mix_dependency_inject(existing_file, inject)
    end
  end

  describe "inject_before_final_end/2" do
    test "injects code when not previously injected" do
      existing_code = """
      defmodule MyApp.Router do
        use MyApp, :router
      end
      """

      code_to_inject = """

        scope "/", MyApp do
          resources "/companies", CompanyController
        end
      """

      assert {:ok, new_code} = Injector.inject_before_final_end(existing_code, code_to_inject)

      assert new_code == """
             defmodule MyApp.Router do
               use MyApp, :router

               scope "/", MyApp do
                 resources "/companies", CompanyController
               end
             end
             """
    end

    test "returns :already_injected when code has been injected" do
      existing_code = """
      defmodule MyApp.Router do
        use MyApp, :router

        scope "/", MyApp do
          resources "/companies", CompanyController
        end
      end
      """

      code_to_inject = """

        scope "/", MyApp do
          resources "/companies", CompanyController
        end
      """

      assert :already_injected = Injector.inject_before_final_end(existing_code, code_to_inject)
    end
  end

  describe "inject_unless_contains/3" do
    test "injects when code doesn't already contain code_to_inject" do
      existing_code = """
      <html>
        <body>
          <h1>My App</h1>
        </body>
      </html>
      """

<<<<<<< HEAD
      code_to_inject = ~s|<%= render("_user_menu.html") %>|
=======
      code_to_inject = ~s|<.user_menu current_user={@current_user} />|
>>>>>>> b1efc790

      assert {:ok, new_code} =
               Injector.inject_unless_contains(
                 existing_code,
                 code_to_inject,
                 &String.replace(&1, "<body>", "<body>\n    #{&2}")
               )

      assert new_code == """
             <html>
               <body>
<<<<<<< HEAD
                 <%= render("_user_menu.html") %>
=======
                 <.user_menu current_user={@current_user} />
>>>>>>> b1efc790
                 <h1>My App</h1>
               </body>
             </html>
             """
    end

    test "returns :already_injected when the existing code already contains code_to_inject" do
      existing_code = """
      <html>
        <body>
          <nav>
<<<<<<< HEAD
            <%= render("_user_menu.html") %>
=======
            <.user_menu current_user={@current_user} />
>>>>>>> b1efc790
          </nav>
          <h1>My App</h1>
        </body>
      </html>
      """

<<<<<<< HEAD
      code_to_inject = ~s|<%= render("_user_menu.html") %>|
=======
      code_to_inject = ~s|<.user_menu current_user={@current_user} />|
>>>>>>> b1efc790

      assert :already_injected =
               Injector.inject_unless_contains(
                 existing_code,
                 code_to_inject,
                 &String.replace(&1, "<body>", "<body>\n    #{&2}")
               )
    end

    test "returns {:error, :unable_to_inject} when no change is made" do
      existing_code = ""

<<<<<<< HEAD
      code_to_inject = ~s|<%= render("_user_menu.html") %>|
=======
      code_to_inject = ~s|<.user_menu current_user={@current_user} />|
>>>>>>> b1efc790

      assert {:error, :unable_to_inject} =
               Injector.inject_unless_contains(
                 existing_code,
                 code_to_inject,
                 &String.replace(&1, "<body>", "<body>\n    #{&2}")
               )
    end
  end

  describe "test_config_inject/2" do
    test "injects after \"use Mix.Config\" when hashing_library is bcrypt" do
      {:ok, hashing_library} = HashingLibrary.build("bcrypt")

      input = """
      use Mix.Config
      """

      {:ok, injected} = Injector.test_config_inject(input, hashing_library)

      assert injected ==
               """
               use Mix.Config

               # Only in tests, remove the complexity from the password hashing algorithm
               config :bcrypt_elixir, :log_rounds, 1
               """
    end

    test "injects after \"use Mix.Config\" when hashing_library is pbkdf2" do
      {:ok, hashing_library} = HashingLibrary.build("pbkdf2")

      input = """
      use Mix.Config
      """

      {:ok, injected} = Injector.test_config_inject(input, hashing_library)

      assert injected ==
               """
               use Mix.Config

               # Only in tests, remove the complexity from the password hashing algorithm
               config :pbkdf2_elixir, :rounds, 1
               """
    end

    test "injects after \"use Mix.Config\" when hashing_library is argon2" do
      {:ok, hashing_library} = HashingLibrary.build("argon2")

      input = """
      use Mix.Config
      """

      {:ok, injected} = Injector.test_config_inject(input, hashing_library)

      assert injected ==
               """
               use Mix.Config

               # Only in tests, remove the complexity from the password hashing algorithm
               config :argon2_elixir, t_cost: 1, m_cost: 8
               """
    end

    test "injects after \"use Mix.Config\" when there is existing content" do
      {:ok, hashing_library} = HashingLibrary.build("bcrypt")

      input = """
      use Mix.Config

      # Print only warnings and errors during test
      config :logger, level: :warning
      """

      {:ok, injected} = Injector.test_config_inject(input, hashing_library)

      assert injected ==
               """
               use Mix.Config

               # Only in tests, remove the complexity from the password hashing algorithm
               config :bcrypt_elixir, :log_rounds, 1

               # Print only warnings and errors during test
               config :logger, level: :warning
               """
    end

    test "injects after \"import Config\" when there is existing content" do
      {:ok, hashing_library} = HashingLibrary.build("bcrypt")

      input = """
      import Config

      # Print only warnings and errors during test
      config :logger, level: :warning
      """

      {:ok, injected} = Injector.test_config_inject(input, hashing_library)

      assert injected ==
               """
               import Config

               # Only in tests, remove the complexity from the password hashing algorithm
               config :bcrypt_elixir, :log_rounds, 1

               # Print only warnings and errors during test
               config :logger, level: :warning
               """
    end

    test "injects when there are windows line endings" do
      {:ok, hashing_library} = HashingLibrary.build("bcrypt")

      input = """
      import Config\r
      \r
      # Print only warnings and errors during test\r
      config :logger, level: :warning\r
      """

      {:ok, injected} = Injector.test_config_inject(input, hashing_library)

      assert injected ==
               """
               import Config\r
               \r
               # Only in tests, remove the complexity from the password hashing algorithm\r
               config :bcrypt_elixir, :log_rounds, 1\r
               \r
               # Print only warnings and errors during test\r
               config :logger, level: :warning\r
               """
    end

    test "returns :already_injected when config is already found in file" do
      {:ok, hashing_library} = HashingLibrary.build("bcrypt")

      input = """
      import Config

      # Print only warnings and errors during test
      config :logger, level: :warning

      # Only in tests, remove the complexity from the password hashing algorithm
      config :bcrypt_elixir, :log_rounds, 1

      """

      assert :already_injected = Injector.test_config_inject(input, hashing_library)
    end

    test "returns :already_injected when config is already found when using windows line endings" do
      {:ok, hashing_library} = HashingLibrary.build("bcrypt")

      input = """
      import Config\r
      \r
      # Print only warnings and errors during test\r
      config :logger, level: :warning\r
      \r
      # Only in tests, remove the complexity from the password hashing algorithm\r
      config :bcrypt_elixir, :log_rounds, 1\r
      \r
      """

      assert :already_injected = Injector.test_config_inject(input, hashing_library)
    end

    test "returns {:error, :unable_to_inject} when file doesn't confine \"import Config\" or \"use Mix.Config\"" do
      {:ok, hashing_library} = HashingLibrary.build("bcrypt")

      input = ""

      assert {:error, :unable_to_inject} = Injector.test_config_inject(input, hashing_library)
    end
  end

  describe "test_config_help_text/2" do
    test "returns a string with the expected help text" do
      {:ok, hashing_library} = HashingLibrary.build("bcrypt")

      file_path = Path.expand("config/test.exs")

      assert Injector.test_config_help_text(file_path, hashing_library) ==
               """
               Add the following to config/test.exs:

                   # Only in tests, remove the complexity from the password hashing algorithm
                   config :bcrypt_elixir, :log_rounds, 1
               """
    end
  end

  describe "router_plug_inject/2" do
    test "injects after :put_secure_browser_headers" do
      schema = Schema.new("Accounts.User", "users", [], [])
      context = Context.new("Accounts", schema, [])

      input = """
      defmodule DemoWeb.Router do
        use DemoWeb, :router

        pipeline :browser do
          plug :accepts, ["html"]
          plug :fetch_session
          plug :fetch_flash
          plug :protect_from_forgery
          plug :put_secure_browser_headers
        end
      end
      """

      {:ok, injected} = Injector.router_plug_inject(input, context)

      assert injected ==
               """
               defmodule DemoWeb.Router do
                 use DemoWeb, :router

                 pipeline :browser do
                   plug :accepts, ["html"]
                   plug :fetch_session
                   plug :fetch_flash
                   plug :protect_from_forgery
                   plug :put_secure_browser_headers
                   plug :fetch_current_user
                 end
               end
               """
    end

    test "injects after :put_secure_browser_headers even when it has additional options" do
      schema = Schema.new("Accounts.User", "users", [], [])
      context = Context.new("Accounts", schema, [])

      input = """
      defmodule DemoWeb.Router do
        use DemoWeb, :router

        pipeline :browser do
          plug :accepts, ["html"]
          plug :fetch_session
          plug :fetch_flash
          plug :protect_from_forgery
          plug :put_secure_browser_headers, %{"content-security-policy" => @csp}
        end
      end
      """

      {:ok, injected} = Injector.router_plug_inject(input, context)

      assert injected ==
               """
               defmodule DemoWeb.Router do
                 use DemoWeb, :router

                 pipeline :browser do
                   plug :accepts, ["html"]
                   plug :fetch_session
                   plug :fetch_flash
                   plug :protect_from_forgery
                   plug :put_secure_browser_headers, %{"content-security-policy" => @csp}
                   plug :fetch_current_user
                 end
               end
               """
    end

    test "respects windows line endings" do
      schema = Schema.new("Accounts.User", "users", [], [])
      context = Context.new("Accounts", schema, [])

      input = """
      defmodule DemoWeb.Router do\r
        use DemoWeb, :router\r
      \r
        pipeline :browser do\r
          plug :accepts, ["html"]\r
          plug :fetch_session\r
          plug :fetch_flash\r
          plug :protect_from_forgery\r
          plug :put_secure_browser_headers\r
        end\r
      end\r
      """

      {:ok, injected} = Injector.router_plug_inject(input, context)

      assert injected ==
               """
               defmodule DemoWeb.Router do\r
                 use DemoWeb, :router\r
               \r
                 pipeline :browser do\r
                   plug :accepts, ["html"]\r
                   plug :fetch_session\r
                   plug :fetch_flash\r
                   plug :protect_from_forgery\r
                   plug :put_secure_browser_headers\r
                   plug :fetch_current_user\r
                 end\r
               end\r
               """
    end

    test "errors when :put_secure_browser_headers_is_missing" do
      schema = Schema.new("Accounts.User", "users", [], [])
      context = Context.new("Accounts", schema, [])

      input = """
      defmodule DemoWeb.Router do
        use DemoWeb, :router

        pipeline :browser do
          plug :accepts, ["html"]
          plug :fetch_session
          plug :fetch_flash
          plug :protect_from_forgery
        end
      end
      """

      assert {:error, :unable_to_inject} = Injector.router_plug_inject(input, context)
    end
  end

  describe "router_plug_help_text/2" do
    test "returns a string with the expected help text" do
      schema = Schema.new("Accounts.User", "users", [], [])
      context = Context.new("Accounts", schema, [])

      file_path = Path.expand("foo.ex")

      assert Injector.router_plug_help_text(file_path, context) ==
               """
               Add the :fetch_current_user plug to the :browser pipeline in foo.ex:

                   pipeline :browser do
                     ...
                     plug :put_secure_browser_headers
                     plug :fetch_current_user
                   end
               """
    end
  end

  describe "app_layout_menu_inject/2" do
    test "injects user menu at the bottom of nav section when it exists" do
      schema = Schema.new("Accounts.User", "users", [], [])

      template = """
      <!DOCTYPE html>
      <html lang="en">
        <head>
          <title>Demo · Phoenix Framework</title>
        </head>
        <body>
          <header>
            <section class="container">
              <nav>
                <ul>
                  <li><a href="https://hexdocs.pm/phoenix/overview.html">Get Started</a></li>
                  <%= if function_exported?(Routes, :live_dashboard_path, 2) do %>
<<<<<<< HEAD
                    <li><%= link("LiveDashboard", to: Routes.live_dashboard_path(@conn, :home)) %></li>
=======
                    <li><.link href={Routes.live_dashboard_path(@conn, :home)}>LiveDashboard</.link></li>
>>>>>>> b1efc790
                  <% end %>
                </ul>
              </nav>
            </section>
          </header>
        </body>
      </html>
      """

      {:ok, template_str} = Injector.app_layout_menu_inject(schema, template)

      assert template_str ==
               """
               <!DOCTYPE html>
               <html lang="en">
                 <head>
                   <title>Demo · Phoenix Framework</title>
                 </head>
                 <body>
                   <header>
                     <section class="container">
                       <nav>
                         <ul>
                           <li><a href="https://hexdocs.pm/phoenix/overview.html">Get Started</a></li>
                           <%= if function_exported?(Routes, :live_dashboard_path, 2) do %>
<<<<<<< HEAD
                             <li><%= link("LiveDashboard", to: Routes.live_dashboard_path(@conn, :home)) %></li>
                           <% end %>
                         </ul>
                         <%= render("_user_menu.html", assigns) %>
=======
                             <li><.link href={Routes.live_dashboard_path(@conn, :home)}>LiveDashboard</.link></li>
                           <% end %>
                         </ul>
                         <ul>
                           <%= if @current_user do %>
                             <li><%= @current_user.email %></li>
                             <li><.link href={~p"/users/settings"}>Settings</.link></li>
                             <li><.link href={~p"/users/log_out"} method="delete">Log out</.link></li>
                           <% else %>
                             <li><.link href={~p"/users/register"}>Register</.link></li>
                             <li><.link href={~p"/users/log_in"}>Log in</.link></li>
                           <% end %>
                         </ul>
>>>>>>> b1efc790
                       </nav>
                     </section>
                   </header>
                 </body>
               </html>
               """
    end

    test "injects user menu at the bottom of nav section when it exists with windows line endings" do
      schema = Schema.new("Accounts.User", "users", [], [])

      template = """
      <!DOCTYPE html>\r
      <html lang="en">\r
        <head>\r
          <title>Demo · Phoenix Framework</title>\r
        </head>\r
        <body>\r
          <header>\r
            <section class="container">\r
              <nav>\r
                <ul>\r
                  <li><a href="https://hexdocs.pm/phoenix/overview.html">Get Started</a></li>\r
                  <%= if function_exported?(Routes, :live_dashboard_path, 2) do %>\r
<<<<<<< HEAD
                    <li><%= link("LiveDashboard", to: Routes.live_dashboard_path(@conn, :home)) %></li>\r
=======
                    <li><.link href={Routes.live_dashboard_path(@conn, :home)}>LiveDashboard</.link></li>\r
>>>>>>> b1efc790
                  <% end %>\r
                </ul>\r
              </nav>\r
            </section>\r
          </header>\r
        </body>\r
      </html>\r
      """

      {:ok, template_str} = Injector.app_layout_menu_inject(schema, template)

      assert template_str ==
               """
               <!DOCTYPE html>\r
               <html lang="en">\r
                 <head>\r
                   <title>Demo · Phoenix Framework</title>\r
                 </head>\r
                 <body>\r
                   <header>\r
                     <section class="container">\r
                       <nav>\r
                         <ul>\r
                           <li><a href="https://hexdocs.pm/phoenix/overview.html">Get Started</a></li>\r
                           <%= if function_exported?(Routes, :live_dashboard_path, 2) do %>\r
<<<<<<< HEAD
                             <li><%= link("LiveDashboard", to: Routes.live_dashboard_path(@conn, :home)) %></li>\r
                           <% end %>\r
                         </ul>\r
                         <%= render("_user_menu.html", assigns) %>\r
=======
                             <li><.link href={Routes.live_dashboard_path(@conn, :home)}>LiveDashboard</.link></li>\r
                           <% end %>\r
                         </ul>\r
                         <ul>\r
                           <%= if @current_user do %>\r
                             <li><%= @current_user.email %></li>\r
                             <li><.link href={~p"/users/settings"}>Settings</.link></li>\r
                             <li><.link href={~p"/users/log_out"} method="delete">Log out</.link></li>\r
                           <% else %>\r
                             <li><.link href={~p"/users/register"}>Register</.link></li>\r
                             <li><.link href={~p"/users/log_in"}>Log in</.link></li>\r
                           <% end %>\r
                         </ul>\r
>>>>>>> b1efc790
                       </nav>\r
                     </section>\r
                   </header>\r
                 </body>\r
               </html>\r
               """
    end

    test "injects render user_menu after the opening body tag" do
      schema = Schema.new("Accounts.User", "users", [], [])

      template = """
      <!DOCTYPE html>
      <html lang="en">
        <head>
          <title>Demo · Phoenix Framework</title>
        </head>
        <body>
          <main class="container">
            <p class="alert alert-info" role="alert"><%= Phoenix.Flash.get(@conn, :info) %></p>
            <p class="alert alert-danger" role="alert"><%= Phoenix.Flash.get(@conn, :error) %></p>
            <%= @inner_content %>
          </main>
        </body>
      </html>
      """

      {:ok, template_str} = Injector.app_layout_menu_inject(schema, template)

      assert template_str ==
               """
               <!DOCTYPE html>
               <html lang="en">
                 <head>
                   <title>Demo · Phoenix Framework</title>
                 </head>
                 <body>
<<<<<<< HEAD
                   <%= render("_user_menu.html", assigns) %>
=======
                   <ul>
                     <%= if @current_user do %>
                       <li><%= @current_user.email %></li>
                       <li><.link href={~p"/users/settings"}>Settings</.link></li>
                       <li><.link href={~p"/users/log_out"} method="delete">Log out</.link></li>
                     <% else %>
                       <li><.link href={~p"/users/register"}>Register</.link></li>
                       <li><.link href={~p"/users/log_in"}>Log in</.link></li>
                     <% end %>
                   </ul>
>>>>>>> b1efc790
                   <main class="container">
                     <p class="alert alert-info" role="alert"><%= Phoenix.Flash.get(@conn, :info) %></p>
                     <p class="alert alert-danger" role="alert"><%= Phoenix.Flash.get(@conn, :error) %></p>
                     <%= @inner_content %>
                   </main>
                 </body>
               </html>
               """
    end

    test "works with windows line endings" do
      schema = Schema.new("Accounts.User", "users", [], [])

      template = """
      <!DOCTYPE html>\r
      <html lang="en">\r
        <head>\r
          <title>Demo · Phoenix Framework</title>\r
        </head>\r
        <body>\r
          <main class="container">\r
            <p class="alert alert-info" role="alert"><%= Phoenix.Flash.get(@conn, :info) %></p>\r
            <p class="alert alert-danger" role="alert"><%= Phoenix.Flash.get(@conn, :error) %></p>\r
            <%= @inner_content %>\r
          </main>\r
        </body>\r
      </html>\r
      """

      {:ok, template_str} = Injector.app_layout_menu_inject(schema, template)

      assert template_str ==
               """
               <!DOCTYPE html>\r
               <html lang="en">\r
                 <head>\r
                   <title>Demo · Phoenix Framework</title>\r
                 </head>\r
                 <body>\r
<<<<<<< HEAD
                   <%= render("_user_menu.html", assigns) %>\r
=======
                   <ul>\r
                     <%= if @current_user do %>\r
                       <li><%= @current_user.email %></li>\r
                       <li><.link href={~p"/users/settings"}>Settings</.link></li>\r
                       <li><.link href={~p"/users/log_out"} method="delete">Log out</.link></li>\r
                     <% else %>\r
                       <li><.link href={~p"/users/register"}>Register</.link></li>\r
                       <li><.link href={~p"/users/log_in"}>Log in</.link></li>\r
                     <% end %>\r
                   </ul>\r
>>>>>>> b1efc790
                   <main class="container">\r
                     <p class="alert alert-info" role="alert"><%= Phoenix.Flash.get(@conn, :info) %></p>\r
                     <p class="alert alert-danger" role="alert"><%= Phoenix.Flash.get(@conn, :error) %></p>\r
                     <%= @inner_content %>\r
                   </main>\r
                 </body>\r
               </html>\r
               """
    end

    test "returns :already_injected when render is already found in file" do
      schema = Schema.new("Accounts.User", "users", [], [])

      template = """
      <!DOCTYPE html>
      <html lang="en">
        <head>
          <title>Demo · Phoenix Framework</title>
        </head>
        <body>
          <div class="my-header">
<<<<<<< HEAD
            <%= render("_user_menu.html", assigns) %>
=======
            <ul>
              <%= if @current_user do %>
                <li><%= @current_user.email %></li>
                <li><.link href={~p"/users/settings"}>Settings</.link></li>
                <li><.link href={~p"/users/log_out"} method="delete">Log out</.link></li>
              <% else %>
                <li><.link href={~p"/users/register"}>Register</.link></li>
                <li><.link href={~p"/users/log_in"}>Log in</.link></li>
              <% end %>
            </ul>
>>>>>>> b1efc790
          </div>
          <main class="container">
            <p class="alert alert-info" role="alert"><%= Phoenix.Flash.get(@conn, :info) %></p>
            <p class="alert alert-danger" role="alert"><%= Phoenix.Flash.get(@conn, :error) %></p>
            <%= @inner_content %>
          </main>
        </body>
      </html>
      """

      assert :already_injected = Injector.app_layout_menu_inject(schema, template)
    end

    test "returns {:error, :unable_to_inject} when the body tag isn't found" do
      schema = Schema.new("Accounts.User", "users", [], [])
      assert {:error, :unable_to_inject} = Injector.app_layout_menu_inject(schema, "")
    end
  end

  describe "app_layout_menu_help_text/2" do
    test "returns a string with the expected help text" do
      schema = Schema.new("Accounts.User", "users", [], [])
      file_path = Path.expand("foo.ex")

<<<<<<< HEAD
      assert Injector.app_layout_menu_help_text(file_path, schema) ==
               """
               Add a render call for "_user_menu.html" to foo.ex:

                 <nav>
                   <%= render("_user_menu.html", assigns) %>
                 </nav>
               """
=======
      assert Injector.app_layout_menu_help_text(file_path, schema) =~
               "Add the following user menu"
>>>>>>> b1efc790
    end
  end
end<|MERGE_RESOLUTION|>--- conflicted
+++ resolved
@@ -225,11 +225,7 @@
       </html>
       """
 
-<<<<<<< HEAD
-      code_to_inject = ~s|<%= render("_user_menu.html") %>|
-=======
       code_to_inject = ~s|<.user_menu current_user={@current_user} />|
->>>>>>> b1efc790
 
       assert {:ok, new_code} =
                Injector.inject_unless_contains(
@@ -241,11 +237,7 @@
       assert new_code == """
              <html>
                <body>
-<<<<<<< HEAD
-                 <%= render("_user_menu.html") %>
-=======
                  <.user_menu current_user={@current_user} />
->>>>>>> b1efc790
                  <h1>My App</h1>
                </body>
              </html>
@@ -257,22 +249,14 @@
       <html>
         <body>
           <nav>
-<<<<<<< HEAD
-            <%= render("_user_menu.html") %>
-=======
             <.user_menu current_user={@current_user} />
->>>>>>> b1efc790
           </nav>
           <h1>My App</h1>
         </body>
       </html>
       """
 
-<<<<<<< HEAD
-      code_to_inject = ~s|<%= render("_user_menu.html") %>|
-=======
       code_to_inject = ~s|<.user_menu current_user={@current_user} />|
->>>>>>> b1efc790
 
       assert :already_injected =
                Injector.inject_unless_contains(
@@ -285,11 +269,7 @@
     test "returns {:error, :unable_to_inject} when no change is made" do
       existing_code = ""
 
-<<<<<<< HEAD
-      code_to_inject = ~s|<%= render("_user_menu.html") %>|
-=======
       code_to_inject = ~s|<.user_menu current_user={@current_user} />|
->>>>>>> b1efc790
 
       assert {:error, :unable_to_inject} =
                Injector.inject_unless_contains(
@@ -656,11 +636,7 @@
                 <ul>
                   <li><a href="https://hexdocs.pm/phoenix/overview.html">Get Started</a></li>
                   <%= if function_exported?(Routes, :live_dashboard_path, 2) do %>
-<<<<<<< HEAD
-                    <li><%= link("LiveDashboard", to: Routes.live_dashboard_path(@conn, :home)) %></li>
-=======
                     <li><.link href={Routes.live_dashboard_path(@conn, :home)}>LiveDashboard</.link></li>
->>>>>>> b1efc790
                   <% end %>
                 </ul>
               </nav>
@@ -686,12 +662,6 @@
                          <ul>
                            <li><a href="https://hexdocs.pm/phoenix/overview.html">Get Started</a></li>
                            <%= if function_exported?(Routes, :live_dashboard_path, 2) do %>
-<<<<<<< HEAD
-                             <li><%= link("LiveDashboard", to: Routes.live_dashboard_path(@conn, :home)) %></li>
-                           <% end %>
-                         </ul>
-                         <%= render("_user_menu.html", assigns) %>
-=======
                              <li><.link href={Routes.live_dashboard_path(@conn, :home)}>LiveDashboard</.link></li>
                            <% end %>
                          </ul>
@@ -705,7 +675,6 @@
                              <li><.link href={~p"/users/log_in"}>Log in</.link></li>
                            <% end %>
                          </ul>
->>>>>>> b1efc790
                        </nav>
                      </section>
                    </header>
@@ -730,11 +699,7 @@
                 <ul>\r
                   <li><a href="https://hexdocs.pm/phoenix/overview.html">Get Started</a></li>\r
                   <%= if function_exported?(Routes, :live_dashboard_path, 2) do %>\r
-<<<<<<< HEAD
-                    <li><%= link("LiveDashboard", to: Routes.live_dashboard_path(@conn, :home)) %></li>\r
-=======
                     <li><.link href={Routes.live_dashboard_path(@conn, :home)}>LiveDashboard</.link></li>\r
->>>>>>> b1efc790
                   <% end %>\r
                 </ul>\r
               </nav>\r
@@ -760,12 +725,6 @@
                          <ul>\r
                            <li><a href="https://hexdocs.pm/phoenix/overview.html">Get Started</a></li>\r
                            <%= if function_exported?(Routes, :live_dashboard_path, 2) do %>\r
-<<<<<<< HEAD
-                             <li><%= link("LiveDashboard", to: Routes.live_dashboard_path(@conn, :home)) %></li>\r
-                           <% end %>\r
-                         </ul>\r
-                         <%= render("_user_menu.html", assigns) %>\r
-=======
                              <li><.link href={Routes.live_dashboard_path(@conn, :home)}>LiveDashboard</.link></li>\r
                            <% end %>\r
                          </ul>\r
@@ -779,7 +738,6 @@
                              <li><.link href={~p"/users/log_in"}>Log in</.link></li>\r
                            <% end %>\r
                          </ul>\r
->>>>>>> b1efc790
                        </nav>\r
                      </section>\r
                    </header>\r
@@ -817,9 +775,6 @@
                    <title>Demo · Phoenix Framework</title>
                  </head>
                  <body>
-<<<<<<< HEAD
-                   <%= render("_user_menu.html", assigns) %>
-=======
                    <ul>
                      <%= if @current_user do %>
                        <li><%= @current_user.email %></li>
@@ -830,7 +785,6 @@
                        <li><.link href={~p"/users/log_in"}>Log in</.link></li>
                      <% end %>
                    </ul>
->>>>>>> b1efc790
                    <main class="container">
                      <p class="alert alert-info" role="alert"><%= Phoenix.Flash.get(@conn, :info) %></p>
                      <p class="alert alert-danger" role="alert"><%= Phoenix.Flash.get(@conn, :error) %></p>
@@ -870,9 +824,6 @@
                    <title>Demo · Phoenix Framework</title>\r
                  </head>\r
                  <body>\r
-<<<<<<< HEAD
-                   <%= render("_user_menu.html", assigns) %>\r
-=======
                    <ul>\r
                      <%= if @current_user do %>\r
                        <li><%= @current_user.email %></li>\r
@@ -883,7 +834,6 @@
                        <li><.link href={~p"/users/log_in"}>Log in</.link></li>\r
                      <% end %>\r
                    </ul>\r
->>>>>>> b1efc790
                    <main class="container">\r
                      <p class="alert alert-info" role="alert"><%= Phoenix.Flash.get(@conn, :info) %></p>\r
                      <p class="alert alert-danger" role="alert"><%= Phoenix.Flash.get(@conn, :error) %></p>\r
@@ -905,9 +855,6 @@
         </head>
         <body>
           <div class="my-header">
-<<<<<<< HEAD
-            <%= render("_user_menu.html", assigns) %>
-=======
             <ul>
               <%= if @current_user do %>
                 <li><%= @current_user.email %></li>
@@ -918,7 +865,6 @@
                 <li><.link href={~p"/users/log_in"}>Log in</.link></li>
               <% end %>
             </ul>
->>>>>>> b1efc790
           </div>
           <main class="container">
             <p class="alert alert-info" role="alert"><%= Phoenix.Flash.get(@conn, :info) %></p>
@@ -943,19 +889,8 @@
       schema = Schema.new("Accounts.User", "users", [], [])
       file_path = Path.expand("foo.ex")
 
-<<<<<<< HEAD
-      assert Injector.app_layout_menu_help_text(file_path, schema) ==
-               """
-               Add a render call for "_user_menu.html" to foo.ex:
-
-                 <nav>
-                   <%= render("_user_menu.html", assigns) %>
-                 </nav>
-               """
-=======
       assert Injector.app_layout_menu_help_text(file_path, schema) =~
                "Add the following user menu"
->>>>>>> b1efc790
     end
   end
 end