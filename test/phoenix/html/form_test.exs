--- conflicted
+++ resolved
@@ -206,7 +206,6 @@
            {:safe, ~s(<input id="key" name="search[key][]" type="url" value="foo">)}
   end
 
-<<<<<<< HEAD
   ## search_input/3
 
   test "search_input/3" do
@@ -225,8 +224,6 @@
            {:safe, ~s(<input id="key" name="search[key][]" type="search" value="foo">)}
   end
 
-=======
->>>>>>> 825b6898
   ## telephone_input/3
 
   test "telephone_input/3" do
@@ -245,10 +242,6 @@
            {:safe, ~s(<input id="key" name="search[key][]" type="tel" value="foo">)}
   end
 
-<<<<<<< HEAD
-
-=======
->>>>>>> 825b6898
   ## submit/2
 
   test "submit/2" do
