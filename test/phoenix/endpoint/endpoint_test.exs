--- conflicted
+++ resolved
@@ -24,12 +24,7 @@
     assert is_list(config)
     assert @otp_app == :phoenix
     assert code_reloading? == false
-<<<<<<< HEAD
     assert debug_errors? == false
-    assert render_errors == [view: Phoenix.ErrorView, accepts: ["html"], layout: false]
-    assert @compile_config == [force_ssl: [subdomains: true]]
-=======
->>>>>>> 1dbc2f13
   end
 
   defmodule NoConfigEndpoint do
